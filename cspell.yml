language: en-US
ignoreRegExpList:
  # Posessives
  - /[a-z]{2,}'s/
words:
  # Terms of art
  - endianness
  - interoperation
  - monospace
  - openwebfoundation
  - parallelization
  - structs
  - subselection
  # Fictional characters / examples
  - alderaan
  - hagrid
  - leia
  - newhope
  - othername
  - skywalker
  - tatooine
  - zuck
  - zuckerberg
<<<<<<< HEAD
  - brontie
  - oneOf
=======
# Forbid Alternative spellings
flagWords:
  - implementor
  - implementors
>>>>>>> f8f2fac7
<|MERGE_RESOLUTION|>--- conflicted
+++ resolved
@@ -21,12 +21,9 @@
   - tatooine
   - zuck
   - zuckerberg
-<<<<<<< HEAD
   - brontie
   - oneOf
-=======
 # Forbid Alternative spellings
 flagWords:
   - implementor
-  - implementors
->>>>>>> f8f2fac7
+  - implementors