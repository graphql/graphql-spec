--- conflicted
+++ resolved
@@ -142,14 +142,9 @@
 - FragmentDefinition
 
 OperationDefinition :
-<<<<<<< HEAD
-  - OperationType Name? VariablesDefinition? Directives? SelectionSet
-  - SelectionSet
-=======
-
-- OperationType Name? VariableDefinitions? Directives? SelectionSet
+
+- OperationType Name? VariablesDefinition? Directives? SelectionSet
 - SelectionSet
->>>>>>> 7908822d
 
 OperationType : one of `query` `mutation` `subscription`
 
