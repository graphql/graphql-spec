# Execution

A GraphQL service generates a response from a request via execution.

:: A _request_ for execution consists of a few pieces of information:

- {schema}: The schema to use, typically solely provided by the GraphQL service.
- {document}: A {Document} which must contain GraphQL {OperationDefinition} and
  may contain {FragmentDefinition}.
- {operationName} (optional): The name of the Operation in the Document to
  execute.
- {variableValues} (optional): Values for any Variables defined by the
  Operation.
- {initialValue} (optional): An initial value corresponding to the root type
  being executed. Conceptually, an initial value represents the "universe" of
  data available via a GraphQL Service. It is common for a GraphQL Service to
  always use the same initial value for every request.
- {extensions} (optional): A map reserved for implementation-specific additional
  information.

Given this information, the result of {ExecuteRequest(schema, document,
operationName, variableValues, initialValue)} produces the response, to be
formatted according to the Response section below.

Implementations should not add additional properties to a _request_, which may
conflict with future editions of the GraphQL specification. Instead,
{extensions} provides a reserved location for implementation-specific additional
information. If present, {extensions} must be a map, but there are no additional
restrictions on its contents. To avoid conflicts, keys should use unique
prefixes.

Note: GraphQL requests do not require any specific serialization format or
transport mechanism. Message serialization and transport mechanisms should be
chosen by the implementing service.

Note: Descriptions and comments in executable documents (operation definitions,
fragment definitions, and variable definitions) MUST be ignored during execution
and have no effect on the observable execution, validation, or response of a
GraphQL document. Descriptions and comments on executable documents MAY be used
for non-observable purposes, such as logging and other developer tools.

## Executing Requests

To execute a request, the executor must have a parsed {Document} and a selected
operation name to run if the document defines multiple operations, otherwise the
document is expected to only contain a single operation. The result of the
request is determined by the result of executing this operation according to the
"Executing Operations” section below.

ExecuteRequest(schema, document, operationName, variableValues, initialValue):

- Let {operation} be the result of {GetOperation(document, operationName)}.
- Let {coercedVariableValues} be the result of {CoerceVariableValues(schema,
  operation, variableValues)}.
- If {operation} is a query operation:
  - Return {ExecuteQuery(operation, schema, coercedVariableValues,
    initialValue)}.
- Otherwise if {operation} is a mutation operation:
  - Return {ExecuteMutation(operation, schema, coercedVariableValues,
    initialValue)}.
- Otherwise if {operation} is a subscription operation:
  - Return {Subscribe(operation, schema, coercedVariableValues, initialValue)}.

GetOperation(document, operationName):

- If {operationName} is {null}:
  - If {document} contains exactly one operation.
    - Return the Operation contained in the {document}.
  - Otherwise raise a _request error_ requiring {operationName}.
- Otherwise:
  - Let {operation} be the Operation named {operationName} in {document}.
  - If {operation} was not found, raise a _request error_.
  - Return {operation}.

### Validating Requests

As explained in the Validation section, only requests which pass all validation
rules should be executed. If validation errors are known, they should be
reported in the list of "errors" in the response and the request must fail
without execution.

Typically validation is performed in the context of a request immediately before
execution, however a GraphQL service may execute a request without immediately
validating it if that exact same request is known to have been validated before.
A GraphQL service should only execute requests which _at some point_ were known
to be free of any validation errors, and have since not changed.

For example: the request may be validated during development, provided it does
not later change, or a service may validate a request once and memoize the
result to avoid validating the same request again in the future.

### Coercing Variable Values

If the operation has defined any variables, then the values for those variables
need to be coerced using the input coercion rules of the variable's declared
type. If a _request error_ is encountered during input coercion of variable
values, then the operation fails without execution.

CoerceVariableValues(schema, operation, variableValues):

- Let {coercedValues} be an empty unordered Map.
- Let {variablesDefinition} be the variables defined by {operation}.
- For each {variableDefinition} in {variablesDefinition}:
  - Let {variableName}, {variableType}, and {defaultValue} be the result of
    {GetVariableSignature(variableDefinition)}.
  - Let {hasValue} be {true} if {variableValues} provides a value for the name
    {variableName}.
  - Let {value} be the value provided in {variableValues} for the name
    {variableName}.
  - If {hasValue} is not {true} and {defaultValue} exists (including {null}):
    - Let {coercedDefaultValue} be the result of coercing {defaultValue}
      according to the input coercion rules of {variableType}.
    - Add an entry to {coercedValues} named {variableName} with the value
      {coercedDefaultValue}.
  - Otherwise if {variableType} is a Non-Nullable type, and either {hasValue} is
    not {true} or {value} is {null}, raise a _request error_.
  - Otherwise if {hasValue} is {true}:
    - If {value} is {null}:
      - Add an entry to {coercedValues} named {variableName} with the value
        {null}.
    - Otherwise:
      - If {value} cannot be coerced according to the input coercion rules of
        {variableType}, raise a _request error_.
      - Let {coercedValue} be the result of coercing {value} according to the
        input coercion rules of {variableType}.
      - Add an entry to {coercedValues} named {variableName} with the value
        {coercedValue}.
- Return {coercedValues}.

Note: This algorithm is very similar to {CoerceArgumentValues()}.

GetVariableSignature(variableDefinition):

- Let {variableName} be the name of {variableDefinition}.
- Let {variableType} be the expected type of {variableDefinition}.
- Assert: {IsInputType(variableType)} must be {true}.
- Let {defaultValue} be the default value for {variableDefinition}.
- Return {variableName}, {variableType}, and {defaultValue}.

## Executing Operations

The type system, as described in the "Type System" section of the spec, must
provide a query root operation type. If mutations or subscriptions are
supported, it must also provide a mutation or subscription root operation type,
respectively.

### Query

If the operation is a query, the result of the operation is the result of
executing the operation’s _root selection set_ with the query root operation
type.

An initial value may be provided when executing a query operation.

ExecuteQuery(query, schema, variableValues, initialValue):

- Let {queryType} be the root Query type in {schema}.
- Assert: {queryType} is an Object type.
- Let {rootSelectionSet} be the _root selection set_ in {query}.
- Return {ExecuteRootSelectionSet(variableValues, initialValue, queryType,
  rootSelectionSet, "normal")}.

### Mutation

If the operation is a mutation, the result of the operation is the result of
executing the operation’s _root selection set_ on the mutation root object type.
This selection set should be executed serially.

It is expected that the top level fields in a mutation operation perform
side-effects on the underlying data system. Serial execution of the provided
mutations ensures against race conditions during these side-effects.

ExecuteMutation(mutation, schema, variableValues, initialValue):

- Let {mutationType} be the root Mutation type in {schema}.
- Assert: {mutationType} is an Object type.
- Let {rootSelectionSet} be the _root selection set_ in {mutation}.
- Return {ExecuteRootSelectionSet(variableValues, initialValue, mutationType,
  rootSelectionSet, "serial")}.

### Subscription

If the operation is a subscription, the result is an _event stream_ called the
_response stream_ where each event in the event stream is the result of
executing the operation for each new event on an underlying _source stream_.

Executing a subscription operation creates a persistent function on the service
that maps an underlying _source stream_ to a returned _response stream_.

Subscribe(subscription, schema, variableValues, initialValue):

- Let {sourceStream} be the result of running
  {CreateSourceEventStream(subscription, schema, variableValues, initialValue)}.
- Let {responseStream} be the result of running
  {MapSourceToResponseEvent(sourceStream, subscription, schema,
  variableValues)}.
- Return {responseStream}.

Note: In a large-scale subscription system, the {Subscribe()} and
{ExecuteSubscriptionEvent()} algorithms may be run on separate services to
maintain predictable scaling properties. See the section below on Supporting
Subscriptions at Scale.

As an example, consider a chat application. To subscribe to new messages posted
to the chat room, the client sends a request like so:

```graphql example
subscription NewMessages {
  newMessage(roomId: 123) {
    sender
    text
  }
}
```

While the client is subscribed, whenever new messages are posted to chat room
with ID "123", the selection for "sender" and "text" will be evaluated and
published to the client, for example:

```json example
{
  "data": {
    "newMessage": {
      "sender": "Hagrid",
      "text": "You're a wizard!"
    }
  }
}
```

The "new message posted to chat room" could use a "Pub-Sub" system where the
chat room ID is the "topic" and each "publish" contains the sender and text.

**Event Streams**

:: An _event stream_ represents a sequence of events: discrete emitted values
over time which can be observed. As an example, a "Pub-Sub" system may produce
an _event stream_ when "subscribing to a topic", with an value emitted for each
"publish" to that topic.

An _event stream_ may complete at any point, often because no further events
will occur. An _event stream_ may emit an infinite sequence of values, in which
it may never complete. If an _event stream_ encounters an error, it must
complete with that error.

An observer may at any point decide to stop observing an _event stream_ by
cancelling it. When an _event stream_ is cancelled, it must complete.

Internal user code also may cancel an _event stream_ for any reason, which would
be observed as that _event stream_ completing.

**Supporting Subscriptions at Scale**

Query and mutation operations are stateless, allowing scaling via cloning of
GraphQL service instances. Subscriptions, by contrast, are stateful and require
maintaining the GraphQL document, variables, and other context over the lifetime
of the subscription.

Consider the behavior of your system when state is lost due to the failure of a
single machine in a service. Durability and availability may be improved by
having separate dedicated services for managing subscription state and client
connectivity.

**Delivery Agnostic**

GraphQL subscriptions do not require any specific serialization format or
transport mechanism. GraphQL specifies algorithms for the creation of the
response stream, the content of each payload on that stream, and the closing of
that stream. There are intentionally no specifications for message
acknowledgement, buffering, resend requests, or any other quality of service
(QoS) details. Message serialization, transport mechanisms, and quality of
service details should be chosen by the implementing service.

#### Source Stream

:: A _source stream_ is an _event stream_ representing a sequence of root
values, each of which will trigger a GraphQL execution. Like field value
resolution, the logic to create a _source stream_ is application-specific.

CreateSourceEventStream(subscription, schema, variableValues, initialValue):

- Let {subscriptionType} be the root Subscription type in {schema}.
- Assert: {subscriptionType} is an Object type.
- Let {selectionSet} be the top level selection set in {subscription}.
- Let {collectedFieldsMap} be the result of {CollectFields(subscriptionType,
  selectionSet, variableValues)}.
- If {collectedFieldsMap} does not have exactly one entry, raise a _request
  error_.
- Let {fieldInfo} be the value of the first entry in {collectedFieldsMap}.
- Let {field} be the value of the {field} property in {fieldInfo}.
- Let {fieldName} be the name of {field}. Note: This value is unaffected if an
  alias is used.
- Let {argumentValues} be the result of {CoerceArgumentValues(subscriptionType,
  field, variableValues)}.
- Let {sourceStream} be the result of running
  {ResolveFieldEventStream(subscriptionType, initialValue, fieldName,
  argumentValues)}.
- Return {sourceStream}.

ResolveFieldEventStream(subscriptionType, rootValue, fieldName, argumentValues):

- Let {resolver} be the internal function provided by {subscriptionType} for
  determining the resolved _event stream_ of a subscription field named
  {fieldName}.
- Return the result of calling {resolver}, providing {rootValue} and
  {argumentValues}.

Note: This {ResolveFieldEventStream()} algorithm is intentionally similar to
{ResolveFieldValue()} to enable consistency when defining resolvers on any
operation type.

#### Response Stream

Each event from the underlying _source stream_ triggers execution of the
subscription _selection set_ using that event's value as the {initialValue}.

MapSourceToResponseEvent(sourceStream, subscription, schema, variableValues):

- Let {responseStream} be a new _event stream_.
- When {sourceStream} emits {sourceValue}:
  - Let {executionResult} be the result of running
    {ExecuteSubscriptionEvent(subscription, schema, variableValues,
    sourceValue)}.
  - If internal {error} was raised:
    - Cancel {sourceStream}.
    - Complete {responseStream} with {error}.
  - Otherwise emit {executionResult} on {responseStream}.
- When {sourceStream} completes normally:
  - Complete {responseStream} normally.
- When {sourceStream} completes with {error}:
  - Complete {responseStream} with {error}.
- When {responseStream} is cancelled:
  - Cancel {sourceStream}.
  - Complete {responseStream} normally.
- Return {responseStream}.

Note: Since {ExecuteSubscriptionEvent()} handles all _execution error_, and
_request error_ only occur during {CreateSourceEventStream()}, the only
remaining error condition handled from {ExecuteSubscriptionEvent()} are internal
exceptional errors not described by this specification.

ExecuteSubscriptionEvent(subscription, schema, variableValues, initialValue):

- Let {subscriptionType} be the root Subscription type in {schema}.
- Assert: {subscriptionType} is an Object type.
- Let {rootSelectionSet} be the _root selection set_ in {subscription}.
- Return {ExecuteRootSelectionSet(variableValues, initialValue,
  subscriptionType, rootSelectionSet, "normal")}.

Note: The {ExecuteSubscriptionEvent()} algorithm is intentionally similar to
{ExecuteQuery()} since this is how each event result is produced.

#### Unsubscribe

Unsubscribe cancels the _response stream_ when a client no longer wishes to
receive payloads for a subscription. This in turn also cancels the Source
Stream, which is a good opportunity to clean up any other resources used by the
subscription.

Unsubscribe(responseStream):

- Cancel {responseStream}.

## Executing Selection Sets

Executing a GraphQL operation recursively collects and executes every selected
field in the operation. First all initially selected fields from the operation's
top most _root selection set_ are collected, then each executed. As each field
completes, all its subfields are collected, then each executed. This process
continues until there are no more subfields to collect and execute.

### Executing the Root Selection Set

:: A _root selection set_ is the top level _selection set_ provided by a GraphQL
operation. A root selection set always selects from a _root operation type_.

To execute the root selection set, the initial value being evaluated and the
root type must be known, as well as whether the fields must be executed in a
series, or normally by executing all fields in parallel (see
[Normal and Serial Execution](#sec-Normal-and-Serial-Execution)).

Executing the root selection set works similarly for queries (parallel),
mutations (serial), and subscriptions (where it is executed for each event in
the underlying Source Stream).

First, the _selection set_ is collected into a _collected fields map_ which is
then executed, returning the resulting {data} and {errors}.

ExecuteRootSelectionSet(variableValues, initialValue, objectType, selectionSet,
executionMode):

- Let {collectedFieldsMap} be the result of {CollectFields(objectType,
  selectionSet, variableValues)}.
- Let {data} be the result of running
  {ExecuteCollectedFields(collectedFieldsMap, objectType, initialValue,
  variableValues)} _serially_ if {executionMode} is {"serial"}, otherwise
  _normally_ (allowing parallelization)).
- Let {errors} be the list of all _execution error_ raised while executing the
  selection set.
- Return an unordered map containing {data} and {errors}.

### Field Collection

Before execution, each _selection set_ is converted to a _collected fields map_
by collecting all fields with the same response name, including those in
referenced fragments, into an individual _field set_. This ensures that multiple
references to fields with the same response name will only be executed once.

:: A _collected fields map_ is an ordered map where each entry is a _response
name_ and its associated _field set_. A _collected fields map_ may be produced
from a selection set via {CollectFields()} or from the selection sets of all
entries of a _field set_ via {CollectSubfields()}.

:: A _field set_ is an ordered set of selected fields that share the same
_response name_ (the field alias if defined, otherwise the field's name).
Validation ensures each field in the set has the same name and arguments,
however each may have different subfields (see:
[Field Selection Merging](#sec-Field-Selection-Merging)).

Note: The order of field selections in both a _collected fields map_ and a
_field set_ are significant, hence the algorithms in this specification model
them as an ordered map and ordered set.

As an example, collecting the fields of this query's selection set would result
in a collected fields map with two entries, `"a"` and `"b"`, with two instances
of the field `a` and one of field `b`:

```graphql example
{
  a {
    subfield1
  }
  ...ExampleFragment
}

fragment ExampleFragment on Query {
  a {
    subfield2
  }
  b
}
```

The depth-first-search order of each _field set_ produced by {CollectFields()}
is maintained through execution, ensuring that fields appear in the executed
response in a stable and predictable order.

CollectFields(objectType, selectionSet, variableValues, visitedFragments,
fragmentVariables):

- If {visitedFragments} is not provided, initialize it to the empty set.
- Initialize {collectedFieldsMap} to an empty ordered map of ordered sets.
- For each {selection} in {selectionSet}:
  - If {selection} provides the directive `@skip`, let {skipDirective} be that
    directive.
    - If {skipDirective}'s {if} argument is {true} or is a variable in
      {variableValues} with the value {true}, continue with the next {selection}
      in {selectionSet}.
  - If {selection} provides the directive `@include`, let {includeDirective} be
    that directive.
    - If {includeDirective}'s {if} argument is not {true} and is not a variable
      in {variableValues} with the value {true}, continue with the next
      {selection} in {selectionSet}.
  - If {selection} is a {Field}:
    - Let {responseName} be the _response name_ of {selection} (the alias if
      defined, otherwise the field name).
    - Let {fieldsForResponseName} be the _field set_ value in
      {collectedFieldsMap} for the key {responseName}; otherwise create the
      entry with an empty ordered set.
    - Let {fieldDetails} be a new unordered map containing {fragmentVariables}.
    - Set the entry for {field} on {fieldDetails} to {selection}.
    - Add {fieldDetails} to the {fieldsForResponseName}.
  - If {selection} is a {FragmentSpread}:
    - Let {fragmentSpreadName} be the name of {selection}.
    - If {fragmentSpreadName} is in {visitedFragments}, continue with the next
      {selection} in {selectionSet}.
    - Add {fragmentSpreadName} to {visitedFragments}.
    - Let {fragment} be the Fragment in the current Document whose name is
      {fragmentSpreadName}.
    - If no such {fragment} exists, continue with the next {selection} in
      {selectionSet}.
    - Let {fragmentType} be the type condition on {fragment}.
    - If {DoesFragmentTypeApply(objectType, fragmentType)} is {false}, continue
      with the next {selection} in {selectionSet}.
    - Let {variableDefinitions} be the variable definitions for {fragment}.
    - Initialize {signatures} to an empty list.
    - For each {variableDefinition} of {variableDefinitions}:
      - Append the result of {GetVariableSignature(variableDefinition)} to
        {signatures}.
    - Let {argumentValues} be the arguments provided in {selection}.
    - Let {values} be the result of {CoerceArgumentValues(selection,
      variableDefinitions, argumentValues, variableValues, fragmentVariables)}.
    - Let {newFragmentVariables} be an unordered map containing {signatures} and
      {values}.
    - Let {fragmentSelectionSet} be the top-level selection set of {fragment}.
    - Let {fragmentCollectedFieldsMap} be the result of calling
      {CollectFields(objectType, fragmentSelectionSet, variableValues,
      visitedFragments, newFragmentVariables)}.
    - For each {responseName} and {fragmentFields} in
      {fragmentCollectedFieldsMap}:
      - Let {fieldsForResponseName} be the _field set_ value in
        {collectedFieldsMap} for the key {responseName}; otherwise create the
        entry with an empty ordered set.
      - Add each item from {fragmentFields} to {fieldsForResponseName}.
  - If {selection} is an {InlineFragment}:
    - Let {fragmentType} be the type condition on {selection}.
    - If {fragmentType} is not {null} and {DoesFragmentTypeApply(objectType,
      fragmentType)} is {false}, continue with the next {selection} in
      {selectionSet}.
    - Let {fragmentSelectionSet} be the top-level selection set of {selection}.
    - Let {fragmentCollectedFieldsMap} be the result of calling
      {CollectFields(objectType, fragmentSelectionSet, variableValues,
      visitedFragments, fragmentVariables)}.
    - For each {responseName} and {fragmentFields} in
      {fragmentCollectedFieldsMap}:
      - Let {fieldsForResponseName} be the _field set_ value in
        {collectedFieldsMap} for the key {responseName}; otherwise create the
        entry with an empty ordered set.
      - Append each item from {fragmentFields} to {fieldsForResponseName}.
- Return {collectedFieldsMap}.

DoesFragmentTypeApply(objectType, fragmentType):

- If {fragmentType} is an Object Type:
  - If {objectType} and {fragmentType} are the same type, return {true},
    otherwise return {false}.
- If {fragmentType} is an Interface Type:
  - If {objectType} is an implementation of {fragmentType}, return {true},
    otherwise return {false}.
- If {fragmentType} is a Union:
  - If {objectType} is a possible type of {fragmentType}, return {true},
    otherwise return {false}.

Note: The steps in {CollectFields()} evaluating the `@skip` and `@include`
directives may be applied in either order since they apply commutatively.

**Merging Selection Sets**

In order to execute the sub-selections of an object typed field, all _selection
sets_ of each field with the same response name in the parent _field set_ are
merged together into a single _collected fields map_ representing the subfields
to be executed next.

An example operation illustrating parallel fields with the same name with
sub-selections.

Continuing the example above,

```graphql example
{
  a {
    subfield1
  }
  ...ExampleFragment
}

fragment ExampleFragment on Query {
  a {
    subfield2
  }
  b
}
```

After resolving the value for field `"a"`, the following multiple selection sets
are collected and merged together so `"subfield1"` and `"subfield2"` are
resolved in the same phase with the same value.

CollectSubfields(objectType, fields, variableValues):

- Let {collectedFieldsMap} be an empty ordered map of ordered sets.
- For each {field} in {fields}:
  - Let {fieldSelectionSet} be the selection set of {field}.
  - If {fieldSelectionSet} is null or empty, continue to the next field.
  - Let {fieldCollectedFieldsMap} be the result of {CollectFields(objectType,
    fieldSelectionSet, variableValues)}.
  - For each {responseName} and {subfieldInfos} in {fieldCollectedFieldsMap}:
    - Let {fieldsForResponseName} be the _field set_ value in
      {collectedFieldsMap} for the key {responseName}; otherwise create the
      entry with an empty ordered set.
    - Add each fieldInfo from {subfieldInfos} to {fieldsForResponseName}.
- Return {collectedFieldsMap}.

Note: All the {fields} passed to {CollectSubfields()} share the same _response
name_.

### Executing Collected Fields

To execute a _collected fields map_, the object type being evaluated and the
runtime value need to be known, as well as the runtime values for any variables.

Execution will recursively resolve and complete the value of every entry in the
collected fields map, producing an entry in the result map with the same
_response name_ key.

ExecuteCollectedFields(collectedFieldsMap, objectType, objectValue,
variableValues):

- Initialize {resultMap} to an empty ordered map.
- For each {responseName} and {fieldInfos} in {collectedFieldsMap}:
  - Let {fieldInfo} be the first entry in {fieldInfos}.
  - Let {field} be the field property of {fieldInfo}.
  - Let {fieldName} be the name of {field}. Note: This value is unaffected if an
    alias is used.
  - Let {fragmentVariableValues} be the fragmentVariables property of
    {fieldInfo}.
  - Let {fieldType} be the return type defined for the field {fieldName} of
    {objectType}.
  - If {fieldType} is defined:
    - Let {responseValue} be {ExecuteField(objectType, objectValue, fieldType,
      fieldInfos, variableValues, fragmentVariableValues)}.
    - Set {responseValue} as the value for {responseName} in {resultMap}.
- Return {resultMap}.

Note: {resultMap} is ordered by which fields appear first in the operation. This
is explained in greater detail in the [Field Collection](#sec-Field-Collection)
section.

**Errors and Non-Null Types**

<a name="sec-Executing-Selection-Sets.Errors-and-Non-Null-Fields">
  <!-- Legacy link, this section was previously titled "Errors and Non-Null Fields" -->
</a>

If during {ExecuteCollectedFields()} a _response position_ with a non-null type
raises an _execution error_ then that error must propagate to the parent
response position (the entire selection set in the case of a field, or the
entire list in the case of a list position), either resolving to {null} if
allowed or being further propagated to a parent response position.

If this occurs, any sibling response positions which have not yet executed or
have not yet yielded a value may be cancelled to avoid unnecessary work.

Note: See [Handling Execution Errors](#sec-Handling-Execution-Errors) for more
about this behavior.

### Normal and Serial Execution

Normally the executor can execute the entries in a _collected fields map_ in
whatever order it chooses (normally in parallel). Because the resolution of
fields other than top-level mutation fields must always be side effect-free and
idempotent, the execution order must not affect the result, and hence the
service has the freedom to execute the field entries in whatever order it deems
optimal.

For example, given the following collected fields map to be executed normally:

```graphql example
{
  birthday {
    month
  }
  address {
    street
  }
}
```

A valid GraphQL executor can resolve the four fields in whatever order it chose
(however of course `birthday` must be resolved before `month`, and `address`
before `street`).

When executing a mutation, the selections in the top most selection set will be
executed in serial order, starting with the first appearing field textually.

When executing a collected fields map serially, the executor must consider each
entry from the collected fields map in the order provided in the collected
fields map. It must determine the corresponding entry in the result map for each
item to completion before it continues on to the next entry in the collected
fields map:

For example, given the following mutation operation, the root _selection set_
must be executed serially:

```graphql example
mutation ChangeBirthdayAndAddress($newBirthday: String!, $newAddress: String!) {
  changeBirthday(birthday: $newBirthday) {
    month
  }
  changeAddress(address: $newAddress) {
    street
  }
}
```

Therefore the executor must, in serial:

- Run {ExecuteField()} for `changeBirthday`, which during {CompleteValue()} will
  execute the `{ month }` sub-selection set normally.
- Run {ExecuteField()} for `changeAddress`, which during {CompleteValue()} will
  execute the `{ street }` sub-selection set normally.

As an illustrative example, let's assume we have a mutation field
`changeTheNumber` that returns an object containing one field, `theNumber`. If
we execute the following _selection set_ serially:

```graphql example
# Note: This is a selection set, not a full document using the query shorthand.
{
  first: changeTheNumber(newNumber: 1) {
    theNumber
  }
  second: changeTheNumber(newNumber: 3) {
    theNumber
  }
  third: changeTheNumber(newNumber: 2) {
    theNumber
  }
}
```

The executor will execute the following serially:

- Resolve the `changeTheNumber(newNumber: 1)` field
- Execute the `{ theNumber }` sub-selection set of `first` normally
- Resolve the `changeTheNumber(newNumber: 3)` field
- Execute the `{ theNumber }` sub-selection set of `second` normally
- Resolve the `changeTheNumber(newNumber: 2)` field
- Execute the `{ theNumber }` sub-selection set of `third` normally

A correct executor must generate the following result for that _selection set_:

```json example
{
  "first": {
    "theNumber": 1
  },
  "second": {
    "theNumber": 3
  },
  "third": {
    "theNumber": 2
  }
}
```

## Executing Fields

Each entry in a result map is the result of executing a field on an object type
selected by the name of that field in a _collected fields map_. Field execution
first coerces any provided argument values, then resolves a value for the field,
and finally completes that value either by recursively executing another
selection set or coercing a scalar value.

ExecuteField(objectType, objectValue, fieldType, fieldDetailsList,
variableValues, fragmentVariables):

- Let {fieldDetails} be the first entry in {fieldDetailsList}.
- Let {field} and {fragmentVariables} be the corresponding entries on
  {fieldDetails}.
- Let {fieldName} be the field name of {field}.
- Let {argumentDefinitions} be the arguments defined by {objectType} for the
  field named {fieldName}.
- Let {argumentValues} be the result of {CoerceArgumentValues(field,
  argumentDefinitions, variableValues, fragmentVariables)}.
- Let {resolvedValue} be {ResolveFieldValue(objectType, objectValue, fieldName,
  argumentValues)}. Return the result of {CompleteValue(fieldType,
  fieldDetailsList, resolvedValue, variableValues)}.

### Coercing Arguments

Fields, directives, and fragment spreads may include arguments which are
provided to the underlying runtime in order to correctly produce a value. For
fields and directives, these arguments are defined by the field or directive in
the type system to have a specific input type; for fragment spreads, the
fragment definition within the document specifies the input type.

At each argument position in an operation may be a literal {Value}, or a
{Variable} to be provided at runtime.

CoerceFieldArgumentValues(objectType, field, variableValues,
fragmentVariableValues):

- Let {argumentValues} be the argument values provided in {field}.
- Let {fieldName} be the name of {field}.
- Let {argumentDefinitions} be the arguments defined by {objectType} for the
  field named {fieldName}.
- Return {CoerceArgumentValues(argumentDefinitions, argumentValues,
  variableValues, fragmentVariableValues)}

CoerceArgumentValues(node, argumentDefinitions, argumentValues, variableValues,
fragmentVariableValues):

- Let {coercedValues} be an empty unordered Map.
- For each {argumentDefinition} in {argumentDefinitions}:
  - Let {argumentName} be the name of {argumentDefinition}.
  - Let {argumentType} be the expected type of {argumentDefinition}.
  - Let {defaultValue} be the default value for {argumentDefinition}.
  - Let {argumentValue} be the value provided in {argumentValues} for the name
    {argumentName}.
  - If {argumentValue} is a {Variable}:
    - Let {variableName} be the name of {argumentValue}.
<<<<<<< HEAD
    - Let {signatures} and {values} be the corresponding entries on
      {fragmentVariables}.
    - Let {scopedVariableValues} be {values} if an entry in {signatures} exists
      for {variableName}; otherwise, let it be {variableValues}.
    - Let {hasValue} be {true} if {scopedVariableValues} provides a value for
      the name {variableName}.
    - Let {value} be the value provided in {scopedVariableValues} for the name
      {variableName}.
  - Otherwise, let {value} be {argumentValue}.
=======
    - If {variableValues} provides a value for the name {variableName}:
      - Let {hasValue} be {true}.
      - Let {value} be the value provided in {variableValues} for the name
        {variableName}.
  - Otherwise if {argumentValues} provides a value for the name {argumentName}.
    - Let {hasValue} be {true}.
    - Let {value} be {argumentValue}.
>>>>>>> 43ae7bac
  - If {hasValue} is not {true} and {defaultValue} exists (including {null}):
    - Let {coercedDefaultValue} be the result of coercing {defaultValue}
      according to the input coercion rules of {argumentType}.
    - Add an entry to {coercedValues} named {argumentName} with the value
      {coercedDefaultValue}.
  - Otherwise if {argumentType} is a Non-Nullable type, and either {hasValue} is
    not {true} or {value} is {null}, raise an _execution error_.
  - Otherwise if {hasValue} is {true}:
    - If {value} is {null}:
      - Add an entry to {coercedValues} named {argumentName} with the value
        {null}.
    - Otherwise, if {argumentValue} is a {Variable}:
      - Add an entry to {coercedValues} named {argumentName} with the value
        {value}.
    - Otherwise:
      - If {value} cannot be coerced according to the input coercion rules of
        {argumentType}, raise an _execution error_.
      - Let {coercedValue} be the result of coercing {value} according to the
        input coercion rules of {argumentType}.
      - Add an entry to {coercedValues} named {argumentName} with the value
        {coercedValue}.
- Return {coercedValues}.

Any _request error_ raised as a result of input coercion during
{CoerceArgumentValues()} should be treated instead as an _execution error_.

Note: Variable values are not coerced because they are expected to be coerced
before executing the operation in {CoerceVariableValues()}, and valid operations
must only allow usage of variables of appropriate types.

Note: Implementations are encouraged to optimize the coercion of an argument's
default value by doing so only once and caching the resulting coerced value.

### Value Resolution

While nearly all of GraphQL execution can be described generically, ultimately
the internal system exposing the GraphQL interface must provide values. This is
exposed via {ResolveFieldValue}, which produces a value for a given field on a
type for a real value.

As an example, this might accept the {objectType} `Person`, the {field}
{"soulMate"}, and the {objectValue} representing John Lennon. It would be
expected to yield the value representing Yoko Ono.

ResolveFieldValue(objectType, objectValue, fieldName, argumentValues):

- Let {resolver} be the internal function provided by {objectType} for
  determining the resolved value of a field named {fieldName}.
- Return the result of calling {resolver}, providing {objectValue} and
  {argumentValues}.

Note: It is common for {resolver} to be asynchronous due to relying on reading
an underlying database or networked service to produce a value. This
necessitates the rest of a GraphQL executor to handle an asynchronous execution
flow. If the field is of a list type, each value in the collection of values
returned by {resolver} may itself be retrieved asynchronously.

### Value Completion

After resolving the value for a field, it is completed by ensuring it adheres to
the expected return type. If the return type is another Object type, then the
field execution process continues recursively by collecting and executing
subfields.

CompleteValue(fieldType, fieldDetailsList, result, variableValues):

- If the {fieldType} is a Non-Null type:
  - Let {innerType} be the inner type of {fieldType}.
  - Let {completedResult} be the result of calling {CompleteValue(innerType,
    fieldDetailsList, result, variableValues)}.
  - If {completedResult} is {null}, raise an _execution error_.
  - Return {completedResult}.
- If {result} is {null} (or another internal value similar to {null} such as
  {undefined}), return {null}.
- If {fieldType} is a List type:
  - If {result} is not a collection of values, raise an _execution error_.
  - Let {innerType} be the inner type of {fieldType}.
  - Return a list where each list item is the result of calling
    {CompleteValue(innerType, fieldDetailsList, resultItem, variableValues)},
    where {resultItem} is each item in {result}.
- If {fieldType} is a Scalar or Enum type:
  - Return the result of {CoerceResult(fieldType, result)}.
- If {fieldType} is an Object, Interface, or Union type:
  - If {fieldType} is an Object type.
    - Let {objectType} be {fieldType}.
  - Otherwise if {fieldType} is an Interface or Union type.
    - Let {objectType} be {ResolveAbstractType(fieldType, result)}.
  - Let {collectedFieldsMap} be the result of calling
    {CollectSubfields(objectType, fieldDetailsList, variableValues)}.
  - Return the result of evaluating {ExecuteCollectedFields(collectedFieldsMap,
    objectType, result, variableValues)} _normally_ (allowing for
    parallelization).

**Coercing Results**

The primary purpose of value completion is to ensure that the values returned by
field resolvers are valid according to the GraphQL type system and a service's
schema. This "dynamic type checking" allows GraphQL to provide consistent
guarantees about returned types atop any service's internal runtime.

See the Scalars
[Result Coercion and Serialization](#sec-Scalars.Result-Coercion-and-Serialization)
sub-section for more detailed information about how GraphQL's built-in scalars
coerce result values.

CoerceResult(leafType, value):

- Assert: {value} is not {null}.
- Return the result of calling the internal method provided by the type system
  for determining the "result coercion" of {leafType} given the value {value}.
  This internal method must return a valid value for the type and not {null}.
  Otherwise raise an _execution error_.

Note: If a field resolver returns {null} then it is handled within
{CompleteValue()} before {CoerceResult()} is called. Therefore both the input
and output of {CoerceResult()} must not be {null}.

**Resolving Abstract Types**

When completing a field with an abstract return type, that is an Interface or
Union return type, first the abstract type must be resolved to a relevant Object
type. This determination is made by the internal system using whatever means
appropriate.

Note: A common method of determining the Object type for an {objectValue} in
object-oriented environments, such as Java or C#, is to use the class name of
the {objectValue}.

ResolveAbstractType(abstractType, objectValue):

- Return the result of calling the internal method provided by the type system
  for determining the Object type of {abstractType} given the value
  {objectValue}.

### Handling Execution Errors

<a name="sec-Handling-Field-Errors">
  <!-- Legacy link, this section was previously titled "Handling Execution Errors" -->
</a>

An _execution error_ is an error raised during field execution, value resolution
or coercion, at a specific _response position_. While these errors must be
reported in the response, they are "handled" by producing partial {"data"} in
the _response_.

Note: This is distinct from a _request error_ which results in a _request error
result_ with no data.

If an execution error is raised while resolving a field (either directly or
nested inside any lists), it is handled as though the _response position_ at
which the error occurred resolved to {null}, and the error must be added to the
{"errors"} list in the _execution result_.

If the result of resolving a _response position_ is {null} (either due to the
result of {ResolveFieldValue()} or because an execution error was raised), and
that position is of a `Non-Null` type, then an execution error is raised at that
position. The error must be added to the {"errors"} list in the _execution
result_.

If a _response position_ resolves to {null} because of an execution error which
has already been added to the {"errors"} list in the _execution result_, the
{"errors"} list must not be further affected. That is, only one error should be
added to the errors list per _response position_.

Since `Non-Null` response positions cannot be {null}, execution errors are
propagated to be handled by the parent _response position_. If the parent
response position may be {null} then it resolves to {null}, otherwise if it is a
`Non-Null` type, the execution error is further propagated to its parent
_response position_.

If a `List` type wraps a `Non-Null` type, and one of the _response position_
elements of that list resolves to {null}, then the entire list _response
position_ must resolve to {null}. If the `List` type is also wrapped in a
`Non-Null`, the execution error continues to propagate upwards.

If every _response position_ from the root of the request to the source of the
execution error has a `Non-Null` type, then the {"data"} entry in the _execution
result_ should be {null}.<|MERGE_RESOLUTION|>--- conflicted
+++ resolved
@@ -790,7 +790,6 @@
     {argumentName}.
   - If {argumentValue} is a {Variable}:
     - Let {variableName} be the name of {argumentValue}.
-<<<<<<< HEAD
     - Let {signatures} and {values} be the corresponding entries on
       {fragmentVariables}.
     - Let {scopedVariableValues} be {values} if an entry in {signatures} exists
@@ -800,15 +799,6 @@
     - Let {value} be the value provided in {scopedVariableValues} for the name
       {variableName}.
   - Otherwise, let {value} be {argumentValue}.
-=======
-    - If {variableValues} provides a value for the name {variableName}:
-      - Let {hasValue} be {true}.
-      - Let {value} be the value provided in {variableValues} for the name
-        {variableName}.
-  - Otherwise if {argumentValues} provides a value for the name {argumentName}.
-    - Let {hasValue} be {true}.
-    - Let {value} be {argumentValue}.
->>>>>>> 43ae7bac
   - If {hasValue} is not {true} and {defaultValue} exists (including {null}):
     - Let {coercedDefaultValue} be the result of coercing {defaultValue}
       according to the input coercion rules of {argumentType}.
