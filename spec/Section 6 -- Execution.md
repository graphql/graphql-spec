--- conflicted
+++ resolved
@@ -143,17 +143,8 @@
 - Let {queryType} be the root Query type in {schema}.
 - Assert: {queryType} is an Object type.
 - Let {selectionSet} be the top level selection set in {query}.
-<<<<<<< HEAD
 - Return {ExecuteRootSelectionSet(variableValues, initialValue, queryType,
   selectionSet)}.
-=======
-- Let {data} be the result of running {ExecuteSelectionSet(selectionSet,
-  queryType, initialValue, variableValues)} _normally_ (allowing
-  parallelization).
-- Let {errors} be the list of all _execution error_ raised while executing the
-  selection set.
-- Return an unordered map containing {data} and {errors}.
->>>>>>> 1f690d48
 
 ### Mutation
 
@@ -170,16 +161,8 @@
 - Let {mutationType} be the root Mutation type in {schema}.
 - Assert: {mutationType} is an Object type.
 - Let {selectionSet} be the top level selection set in {mutation}.
-<<<<<<< HEAD
 - Return {ExecuteRootSelectionSet(variableValues, initialValue, mutationType,
   selectionSet, true)}.
-=======
-- Let {data} be the result of running {ExecuteSelectionSet(selectionSet,
-  mutationType, initialValue, variableValues)} _serially_.
-- Let {errors} be the list of all _execution error_ raised while executing the
-  selection set.
-- Return an unordered map containing {data} and {errors}.
->>>>>>> 1f690d48
 
 ### Subscription
 
@@ -346,17 +329,8 @@
 - Let {subscriptionType} be the root Subscription type in {schema}.
 - Assert: {subscriptionType} is an Object type.
 - Let {selectionSet} be the top level selection set in {subscription}.
-<<<<<<< HEAD
 - Return {ExecuteRootSelectionSet(variableValues, initialValue,
   subscriptionType, selectionSet)}.
-=======
-- Let {data} be the result of running {ExecuteSelectionSet(selectionSet,
-  subscriptionType, initialValue, variableValues)} _normally_ (allowing
-  parallelization).
-- Let {errors} be the list of all _execution error_ raised while executing the
-  selection set.
-- Return an unordered map containing {data} and {errors}.
->>>>>>> 1f690d48
 
 Note: The {ExecuteSubscriptionEvent()} algorithm is intentionally similar to
 {ExecuteQuery()} since this is how each event result is produced.
@@ -382,13 +356,8 @@
 mutations (serial), and subscriptions (where it is executed for each event in
 the underlying Source Stream).
 
-<<<<<<< HEAD
 First, the selection set is turned into a _grouped field set_; then, we execute
 this grouped field set and return the resulting {data} and {errors}.
-=======
-First, the selection set is turned into a grouped field set; then, each
-represented field in the grouped field set produces an entry into a result map.
->>>>>>> 1f690d48
 
 ExecuteRootSelectionSet(variableValues, initialValue, objectType, selectionSet,
 serial):
@@ -399,275 +368,18 @@
 - Let {data} be the result of running {ExecuteGroupedFieldSet(groupedFieldSet,
   objectType, initialValue, variableValues)} _serially_ if {serial} is {true},
   _normally_ (allowing parallelization) otherwise.
-- Let {errors} be the list of all _field error_ raised while executing the
+- Let {errors} be the list of all _execution error_ raised while executing the
   selection set.
 - Return an unordered map containing {data} and {errors}.
 
 ### Field Collection
 
 :: A _grouped field set_ is a map where each entry is a list of field selections
-that share a _response key_ (the alias if defined, otherwise the field name).
+that share a _response name_ (the alias if defined, otherwise the field name).
 
 Before execution, the _selection set_ is converted to a _grouped field set_ by
-calling {CollectFields()}. This ensures all fields with the same response key
+calling {CollectFields()}. This ensures all fields with the same response name
 (including those in referenced fragments) are executed at the same time.
-
-As an example, collecting the fields of this selection set would collect two
-instances of the field `a` and one of field `b`:
-
-```graphql example
-{
-  a {
-    subfield1
-  }
-  ...ExampleFragment
-}
-
-fragment ExampleFragment on Query {
-  a {
-    subfield2
-  }
-  b
-}
-```
-
-The depth-first-search order of the field groups produced by {CollectFields()}
-is maintained through execution, ensuring that fields appear in the executed
-response in a stable and predictable order.
-
-CollectFields(objectType, selectionSet, variableValues, visitedFragments):
-
-- If {visitedFragments} is not provided, initialize it to the empty set.
-- Initialize {groupedFields} to an empty ordered map of lists.
-- For each {selection} in {selectionSet}:
-  - If {selection} provides the directive `@skip`, let {skipDirective} be that
-    directive.
-    - If {skipDirective}'s {if} argument is {true} or is a variable in
-      {variableValues} with the value {true}, continue with the next {selection}
-      in {selectionSet}.
-  - If {selection} provides the directive `@include`, let {includeDirective} be
-    that directive.
-    - If {includeDirective}'s {if} argument is not {true} and is not a variable
-      in {variableValues} with the value {true}, continue with the next
-      {selection} in {selectionSet}.
-  - If {selection} is a {Field}:
-    - Let {responseKey} be the response key of {selection} (the alias if
-      defined, otherwise the field name).
-    - Let {groupForResponseKey} be the list in {groupedFields} for
-      {responseKey}; if no such list exists, create it as an empty list.
-    - Append {selection} to the {groupForResponseKey}.
-  - If {selection} is a {FragmentSpread}:
-    - Let {fragmentSpreadName} be the name of {selection}.
-    - If {fragmentSpreadName} is in {visitedFragments}, continue with the next
-      {selection} in {selectionSet}.
-    - Add {fragmentSpreadName} to {visitedFragments}.
-    - Let {fragment} be the Fragment in the current Document whose name is
-      {fragmentSpreadName}.
-    - If no such {fragment} exists, continue with the next {selection} in
-      {selectionSet}.
-    - Let {fragmentType} be the type condition on {fragment}.
-    - If {DoesFragmentTypeApply(objectType, fragmentType)} is {false}, continue
-      with the next {selection} in {selectionSet}.
-    - Let {fragmentSelectionSet} be the top-level selection set of {fragment}.
-    - Let {fragmentGroupedFieldSet} be the result of calling
-      {CollectFields(objectType, fragmentSelectionSet, variableValues,
-      visitedFragments)}.
-    - For each {fragmentGroup} in {fragmentGroupedFieldSet}:
-      - Let {responseKey} be the response key shared by all fields in
-        {fragmentGroup}.
-      - Let {groupForResponseKey} be the list in {groupedFields} for
-        {responseKey}; if no such list exists, create it as an empty list.
-      - Append all items in {fragmentGroup} to {groupForResponseKey}.
-  - If {selection} is an {InlineFragment}:
-    - Let {fragmentType} be the type condition on {selection}.
-    - If {fragmentType} is not {null} and {DoesFragmentTypeApply(objectType,
-      fragmentType)} is {false}, continue with the next {selection} in
-      {selectionSet}.
-    - Let {fragmentSelectionSet} be the top-level selection set of {selection}.
-    - Let {fragmentGroupedFieldSet} be the result of calling
-      {CollectFields(objectType, fragmentSelectionSet, variableValues,
-      visitedFragments)}.
-    - For each {fragmentGroup} in {fragmentGroupedFieldSet}:
-      - Let {responseKey} be the response key shared by all fields in
-        {fragmentGroup}.
-      - Let {groupForResponseKey} be the list in {groupedFields} for
-        {responseKey}; if no such list exists, create it as an empty list.
-      - Append all items in {fragmentGroup} to {groupForResponseKey}.
-- Return {groupedFields}.
-
-DoesFragmentTypeApply(objectType, fragmentType):
-
-- If {fragmentType} is an Object Type:
-  - If {objectType} and {fragmentType} are the same type, return {true},
-    otherwise return {false}.
-- If {fragmentType} is an Interface Type:
-  - If {objectType} is an implementation of {fragmentType}, return {true}
-    otherwise return {false}.
-- If {fragmentType} is a Union:
-  - If {objectType} is a possible type of {fragmentType}, return {true}
-    otherwise return {false}.
-
-Note: The steps in {CollectFields()} evaluating the `@skip` and `@include`
-directives may be applied in either order since they apply commutatively.
-
-## Executing a Grouped Field Set
-
-To execute a grouped field set, the object value being evaluated and the object
-type need to be known, as well as whether it must be executed serially, or may
-be executed in parallel.
-
-Each represented field in the grouped field set produces an entry into a
-response map.
-
-ExecuteGroupedFieldSet(groupedFieldSet, objectType, objectValue,
-variableValues):
-
-- Initialize {resultMap} to an empty ordered map.
-- For each {groupedFieldSet} as {responseName} and {fields}:
-  - Let {fieldName} be the name of the first entry in {fields}. Note: This value
-    is unaffected if an alias is used.
-  - Let {fieldType} be the return type defined for the field {fieldName} of
-    {objectType}.
-  - If {fieldType} is defined:
-    - Let {responseValue} be {ExecuteField(objectType, objectValue, fieldType,
-      fields, variableValues)}.
-    - Set {responseValue} as the value for {responseName} in {resultMap}.
-- Return {resultMap}.
-
-Note: {resultMap} is ordered by which fields appear first in the operation. This
-is explained in greater detail in the Field Collection section below.
-
-**Errors and Non-Null Types**
-
-<a name="sec-Executing-Selection-Sets.Errors-and-Non-Null-Fields">
-  <!-- Legacy link, this section was previously titled "Errors and Non-Null Fields" -->
-</a>
-
-<<<<<<< HEAD
-If during {ExecuteGroupedFieldSet()} a field with a non-null {fieldType} raises
-a _field error_ then that error must propagate to this entire selection set,
-either resolving to {null} if allowed or further propagated to a parent field.
-=======
-If during {ExecuteSelectionSet()} a _response position_ with a non-null type
-raises an _execution error_ then that error must propagate to the parent
-response position (the entire selection set in the case of a field, or the
-entire list in the case of a list position), either resolving to {null} if
-allowed or being further propagated to a parent response position.
->>>>>>> 1f690d48
-
-If this occurs, any sibling response positions which have not yet executed or
-have not yet yielded a value may be cancelled to avoid unnecessary work.
-
-Note: See [Handling Execution Errors](#sec-Handling-Execution-Errors) for more
-about this behavior.
-
-### Normal and Serial Execution
-
-Normally the executor can execute the entries in a grouped field set in whatever
-order it chooses (normally in parallel). Because the resolution of fields other
-than top-level mutation fields must always be side effect-free and idempotent,
-the execution order must not affect the result, and hence the service has the
-freedom to execute the field entries in whatever order it deems optimal.
-
-For example, given the following grouped field set to be executed normally:
-
-```graphql example
-{
-  birthday {
-    month
-  }
-  address {
-    street
-  }
-}
-```
-
-A valid GraphQL executor can resolve the four fields in whatever order it chose
-(however of course `birthday` must be resolved before `month`, and `address`
-before `street`).
-
-When executing a mutation, the selections in the top most selection set will be
-executed in serial order, starting with the first appearing field textually.
-
-When executing a grouped field set serially, the executor must consider each
-entry from the grouped field set in the order provided in the grouped field set.
-It must determine the corresponding entry in the result map for each item to
-completion before it continues on to the next item in the grouped field set:
-
-For example, given the following mutation operation, the root _selection set_
-must be executed serially:
-
-```graphql example
-mutation ChangeBirthdayAndAddress($newBirthday: String!, $newAddress: String!) {
-  changeBirthday(birthday: $newBirthday) {
-    month
-  }
-  changeAddress(address: $newAddress) {
-    street
-  }
-}
-```
-
-Therefore the executor must, in serial:
-
-- Run {ExecuteField()} for `changeBirthday`, which during {CompleteValue()} will
-  execute the `{ month }` sub-selection set normally.
-- Run {ExecuteField()} for `changeAddress`, which during {CompleteValue()} will
-  execute the `{ street }` sub-selection set normally.
-
-As an illustrative example, let's assume we have a mutation field
-`changeTheNumber` that returns an object containing one field, `theNumber`. If
-we execute the following _selection set_ serially:
-
-```graphql example
-# Note: This is a selection set, not a full document using the query shorthand.
-{
-  first: changeTheNumber(newNumber: 1) {
-    theNumber
-  }
-  second: changeTheNumber(newNumber: 3) {
-    theNumber
-  }
-  third: changeTheNumber(newNumber: 2) {
-    theNumber
-  }
-}
-```
-
-The executor will execute the following serially:
-
-- Resolve the `changeTheNumber(newNumber: 1)` field
-- Execute the `{ theNumber }` sub-selection set of `first` normally
-- Resolve the `changeTheNumber(newNumber: 3)` field
-- Execute the `{ theNumber }` sub-selection set of `second` normally
-- Resolve the `changeTheNumber(newNumber: 2)` field
-- Execute the `{ theNumber }` sub-selection set of `third` normally
-
-A correct executor must generate the following result for that _selection set_:
-
-```json example
-{
-  "first": {
-    "theNumber": 1
-  },
-  "second": {
-    "theNumber": 3
-  },
-  "third": {
-    "theNumber": 2
-  }
-}
-```
-
-<<<<<<< HEAD
-=======
-### Field Collection
-
-Before execution, the _selection set_ is converted to a grouped field set by
-calling {CollectFields()}. Each entry in the grouped field set is a list of
-fields that share a _response name_ (the alias if defined, otherwise the field
-name). This ensures all fields with the same response name (including those in
-referenced fragments) are executed at the same time.
 
 As an example, collecting the fields of this selection set would collect two
 instances of the field `a` and one of field `b`:
@@ -767,7 +479,149 @@
 Note: The steps in {CollectFields()} evaluating the `@skip` and `@include`
 directives may be applied in either order since they apply commutatively.
 
->>>>>>> 1f690d48
+## Executing a Grouped Field Set
+
+To execute a grouped field set, the object value being evaluated and the object
+type need to be known, as well as whether it must be executed serially, or may
+be executed in parallel.
+
+Each represented field in the grouped field set produces an entry into a result
+map.
+
+ExecuteGroupedFieldSet(groupedFieldSet, objectType, objectValue,
+variableValues):
+
+- Initialize {resultMap} to an empty ordered map.
+- For each {groupedFieldSet} as {responseName} and {fields}:
+  - Let {fieldName} be the name of the first entry in {fields}. Note: This value
+    is unaffected if an alias is used.
+  - Let {fieldType} be the return type defined for the field {fieldName} of
+    {objectType}.
+  - If {fieldType} is defined:
+    - Let {responseValue} be {ExecuteField(objectType, objectValue, fieldType,
+      fields, variableValues)}.
+    - Set {responseValue} as the value for {responseName} in {resultMap}.
+- Return {resultMap}.
+
+Note: {resultMap} is ordered by which fields appear first in the operation. This
+is explained in greater detail in the Field Collection section below.
+
+**Errors and Non-Null Types**
+
+<a name="sec-Executing-Selection-Sets.Errors-and-Non-Null-Fields">
+  <!-- Legacy link, this section was previously titled "Errors and Non-Null Fields" -->
+</a>
+
+If during {ExecuteGroupedFieldSet()} a _response position_ with a non-null type
+raises an _execution error_ then that error must propagate to the parent
+response position (the entire selection set in the case of a field, or the
+entire list in the case of a list position), either resolving to {null} if
+allowed or being further propagated to a parent response position.
+
+If this occurs, any sibling response positions which have not yet executed or
+have not yet yielded a value may be cancelled to avoid unnecessary work.
+
+Note: See [Handling Execution Errors](#sec-Handling-Execution-Errors) for more
+about this behavior.
+
+### Normal and Serial Execution
+
+Normally the executor can execute the entries in a grouped field set in whatever
+order it chooses (normally in parallel). Because the resolution of fields other
+than top-level mutation fields must always be side effect-free and idempotent,
+the execution order must not affect the result, and hence the service has the
+freedom to execute the field entries in whatever order it deems optimal.
+
+For example, given the following grouped field set to be executed normally:
+
+```graphql example
+{
+  birthday {
+    month
+  }
+  address {
+    street
+  }
+}
+```
+
+A valid GraphQL executor can resolve the four fields in whatever order it chose
+(however of course `birthday` must be resolved before `month`, and `address`
+before `street`).
+
+When executing a mutation, the selections in the top most selection set will be
+executed in serial order, starting with the first appearing field textually.
+
+When executing a grouped field set serially, the executor must consider each
+entry from the grouped field set in the order provided in the grouped field set.
+It must determine the corresponding entry in the result map for each item to
+completion before it continues on to the next item in the grouped field set:
+
+For example, given the following mutation operation, the root _selection set_
+must be executed serially:
+
+```graphql example
+mutation ChangeBirthdayAndAddress($newBirthday: String!, $newAddress: String!) {
+  changeBirthday(birthday: $newBirthday) {
+    month
+  }
+  changeAddress(address: $newAddress) {
+    street
+  }
+}
+```
+
+Therefore the executor must, in serial:
+
+- Run {ExecuteField()} for `changeBirthday`, which during {CompleteValue()} will
+  execute the `{ month }` sub-selection set normally.
+- Run {ExecuteField()} for `changeAddress`, which during {CompleteValue()} will
+  execute the `{ street }` sub-selection set normally.
+
+As an illustrative example, let's assume we have a mutation field
+`changeTheNumber` that returns an object containing one field, `theNumber`. If
+we execute the following _selection set_ serially:
+
+```graphql example
+# Note: This is a selection set, not a full document using the query shorthand.
+{
+  first: changeTheNumber(newNumber: 1) {
+    theNumber
+  }
+  second: changeTheNumber(newNumber: 3) {
+    theNumber
+  }
+  third: changeTheNumber(newNumber: 2) {
+    theNumber
+  }
+}
+```
+
+The executor will execute the following serially:
+
+- Resolve the `changeTheNumber(newNumber: 1)` field
+- Execute the `{ theNumber }` sub-selection set of `first` normally
+- Resolve the `changeTheNumber(newNumber: 3)` field
+- Execute the `{ theNumber }` sub-selection set of `second` normally
+- Resolve the `changeTheNumber(newNumber: 2)` field
+- Execute the `{ theNumber }` sub-selection set of `third` normally
+
+A correct executor must generate the following result for that _selection set_:
+
+```json example
+{
+  "first": {
+    "theNumber": 1
+  },
+  "second": {
+    "theNumber": 3
+  },
+  "third": {
+    "theNumber": 2
+  }
+}
+```
+
 ## Executing Fields
 
 Each field requested in the grouped field set that is defined on the selected
@@ -978,14 +832,14 @@
   - If {fieldSelectionSet} is null or empty, continue to the next field.
   - Let {fieldGroupedFieldSet} be the result of {CollectFields(objectType,
     fieldSelectionSet, variableValues)}.
-  - For each {fieldGroupedFieldSet} as {responseKey} and {subfields}:
-    - Let {groupForResponseKey} be the list in {groupedFieldSet} for
-      {responseKey}; if no such list exists, create it as an empty list.
-    - Append all fields in {subfields} to {groupForResponseKey}.
+  - For each {fieldGroupedFieldSet} as {responseName} and {subfields}:
+    - Let {groupForResponseName} be the list in {groupedFieldSet} for
+      {responseName}; if no such list exists, create it as an empty list.
+    - Append all fields in {subfields} to {groupForResponseName}.
 - Return {groupedFieldSet}.
 
 Note: All the {fields} passed to {CollectSubfields()} share the same _response
-key_.
+name_.
 
 ### Handling Execution Errors
 
