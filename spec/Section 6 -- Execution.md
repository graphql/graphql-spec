# Execution

A GraphQL service generates a response from a request via execution.

:: A _request_ for execution consists of a few pieces of information:

- {schema}: The schema to use, typically solely provided by the GraphQL service.
- {document}: A {Document} which must contain GraphQL {OperationDefinition} and
  may contain {FragmentDefinition}.
- {operationName} (optional): The name of the Operation in the Document to
  execute.
- {variableValues} (optional): Values for any Variables defined by the
  Operation.
- {initialValue} (optional): An initial value corresponding to the root type
  being executed. Conceptually, an initial value represents the "universe" of
  data available via a GraphQL Service. It is common for a GraphQL Service to
  always use the same initial value for every request.
- {extensions} (optional): A map reserved for implementation-specific additional
  information.

Given this information, the result of {ExecuteRequest(schema, document,
operationName, variableValues, initialValue)} produces the response, to be
formatted according to the Response section below.

Implementations should not add additional properties to a _request_, which may
conflict with future editions of the GraphQL specification. Instead,
{extensions} provides a reserved location for implementation-specific additional
information. If present, {extensions} must be a map, but there are no additional
restrictions on its contents. To avoid conflicts, keys should use unique
prefixes.

Note: GraphQL requests do not require any specific serialization format or
transport mechanism. Message serialization and transport mechanisms should be
chosen by the implementing service.

Note: Descriptions and comments in executable documents (operation definitions,
fragment definitions, and variable definitions) MUST be ignored during execution
and have no effect on the observable execution, validation, or response of a
GraphQL document. Descriptions and comments on executable documents MAY be used
for non-observable purposes, such as logging and other developer tools.

## Executing Requests

To execute a request, the executor must have a parsed {Document} and a selected
operation name to run if the document defines multiple operations, otherwise the
document is expected to only contain a single operation. The result of the
request is determined by the result of executing this operation according to the
"Executing Operations” section below.

ExecuteRequest(schema, document, operationName, variableValues, initialValue):

- Let {operation} be the result of {GetOperation(document, operationName)}.
- Let {coercedVariableValues} be the result of {CoerceVariableValues(schema,
  operation, variableValues)}.
- If {operation} is a query operation:
  - Return {ExecuteQuery(operation, schema, coercedVariableValues,
    initialValue)}.
- Otherwise if {operation} is a mutation operation:
  - Return {ExecuteMutation(operation, schema, coercedVariableValues,
    initialValue)}.
- Otherwise if {operation} is a subscription operation:
  - Return {Subscribe(operation, schema, coercedVariableValues, initialValue)}.

GetOperation(document, operationName):

- If {operationName} is {null}:
  - If {document} contains exactly one operation.
    - Return the Operation contained in the {document}.
  - Otherwise raise a _request error_ requiring {operationName}.
- Otherwise:
  - Let {operation} be the Operation named {operationName} in {document}.
  - If {operation} was not found, raise a _request error_.
  - Return {operation}.

### Validating Requests

As explained in the Validation section, only requests which pass all validation
rules should be executed. If validation errors are known, they should be
reported in the list of "errors" in the response and the request must fail
without execution.

Typically validation is performed in the context of a request immediately before
execution, however a GraphQL service may execute a request without immediately
validating it if that exact same request is known to have been validated before.
A GraphQL service should only execute requests which _at some point_ were known
to be free of any validation errors, and have since not changed.

For example: the request may be validated during development, provided it does
not later change, or a service may validate a request once and memoize the
result to avoid validating the same request again in the future.

### Coercing Variable Values

If the operation has defined any variables, then the values for those variables
need to be coerced using the input coercion rules of variable's declared type.
If a _request error_ is encountered during input coercion of variable values,
then the operation fails without execution.

CoerceVariableValues(schema, operation, variableValues):

- Let {coercedValues} be an empty unordered Map.
- Let {variablesDefinition} be the variables defined by {operation}.
- For each {variableDefinition} in {variablesDefinition}:
  - Let {variableName}, {variableType}, and {defaultValue} be the result of
    {GetVariableSignature(variableDefinition)}.
  - Let {hasValue} be {true} if {variableValues} provides a value for the name
    {variableName}.
  - Let {value} be the value provided in {variableValues} for the name
    {variableName}.
  - If {hasValue} is not {true} and {defaultValue} exists (including {null}):
    - Let {coercedDefaultValue} be the result of coercing {defaultValue}
      according to the input coercion rules of {variableType}.
    - Add an entry to {coercedValues} named {variableName} with the value
      {coercedDefaultValue}.
  - Otherwise if {variableType} is a Non-Nullable type, and either {hasValue} is
    not {true} or {value} is {null}, raise a _request error_.
  - Otherwise if {hasValue} is {true}:
    - If {value} is {null}:
      - Add an entry to {coercedValues} named {variableName} with the value
        {null}.
    - Otherwise:
      - If {value} cannot be coerced according to the input coercion rules of
        {variableType}, raise a _request error_.
      - Let {coercedValue} be the result of coercing {value} according to the
        input coercion rules of {variableType}.
      - Add an entry to {coercedValues} named {variableName} with the value
        {coercedValue}.
- Return {coercedValues}.

Note: This algorithm is very similar to {CoerceArgumentValues()}.

GetVariableSignature(variableDefinition):

- Let {variableName} be the name of {variableDefinition}.
- Let {variableType} be the expected type of {variableDefinition}.
- Assert: {IsInputType(variableType)} must be {true}.
- Let {defaultValue} be the default value for {variableDefinition}.
- Return {variableName}, {variableType}, and {defaultValue}.

## Executing Operations

The type system, as described in the "Type System" section of the spec, must
provide a query root operation type. If mutations or subscriptions are
supported, it must also provide a mutation or subscription root operation type,
respectively.

### Query

If the operation is a query, the result of the operation is the result of
executing the operation’s _root selection set_ with the query root operation
type.

An initial value may be provided when executing a query operation.

ExecuteQuery(query, schema, variableValues, initialValue):

- Let {queryType} be the root Query type in {schema}.
- Assert: {queryType} is an Object type.
- Let {rootSelectionSet} be the _root selection set_ in {query}.
- Return {ExecuteRootSelectionSet(variableValues, initialValue, queryType,
  rootSelectionSet, "normal")}.

### Mutation

If the operation is a mutation, the result of the operation is the result of
executing the operation’s _root selection set_ on the mutation root object type.
This selection set should be executed serially.

It is expected that the top level fields in a mutation operation perform
side-effects on the underlying data system. Serial execution of the provided
mutations ensures against race conditions during these side-effects.

ExecuteMutation(mutation, schema, variableValues, initialValue):

- Let {mutationType} be the root Mutation type in {schema}.
- Assert: {mutationType} is an Object type.
- Let {rootSelectionSet} be the _root selection set_ in {mutation}.
- Return {ExecuteRootSelectionSet(variableValues, initialValue, mutationType,
  rootSelectionSet, "serial")}.

### Subscription

If the operation is a subscription, the result is an _event stream_ called the
_response stream_ where each event in the event stream is the result of
executing the operation for each new event on an underlying _source stream_.

Executing a subscription operation creates a persistent function on the service
that maps an underlying _source stream_ to a returned _response stream_.

Subscribe(subscription, schema, variableValues, initialValue):

- Let {sourceStream} be the result of running
  {CreateSourceEventStream(subscription, schema, variableValues, initialValue)}.
- Let {responseStream} be the result of running
  {MapSourceToResponseEvent(sourceStream, subscription, schema,
  variableValues)}.
- Return {responseStream}.

Note: In a large-scale subscription system, the {Subscribe()} and
{ExecuteSubscriptionEvent()} algorithms may be run on separate services to
maintain predictable scaling properties. See the section below on Supporting
Subscriptions at Scale.

As an example, consider a chat application. To subscribe to new messages posted
to the chat room, the client sends a request like so:

```graphql example
subscription NewMessages {
  newMessage(roomId: 123) {
    sender
    text
  }
}
```

While the client is subscribed, whenever new messages are posted to chat room
with ID "123", the selection for "sender" and "text" will be evaluated and
published to the client, for example:

```json example
{
  "data": {
    "newMessage": {
      "sender": "Hagrid",
      "text": "You're a wizard!"
    }
  }
}
```

The "new message posted to chat room" could use a "Pub-Sub" system where the
chat room ID is the "topic" and each "publish" contains the sender and text.

**Event Streams**

:: An _event stream_ represents a sequence of events: discrete emitted values
over time which can be observed. As an example, a "Pub-Sub" system may produce
an _event stream_ when "subscribing to a topic", with an value emitted for each
"publish" to that topic.

An _event stream_ may complete at any point, often because no further events
will occur. An _event stream_ may emit an infinite sequence of values, in which
it may never complete. If an _event stream_ encounters an error, it must
complete with that error.

An observer may at any point decide to stop observing an _event stream_ by
cancelling it. When an _event stream_ is cancelled, it must complete.

Internal user code also may cancel an _event stream_ for any reason, which would
be observed as that _event stream_ completing.

**Supporting Subscriptions at Scale**

Query and mutation operations are stateless, allowing scaling via cloning of
GraphQL service instances. Subscriptions, by contrast, are stateful and require
maintaining the GraphQL document, variables, and other context over the lifetime
of the subscription.

Consider the behavior of your system when state is lost due to the failure of a
single machine in a service. Durability and availability may be improved by
having separate dedicated services for managing subscription state and client
connectivity.

**Delivery Agnostic**

GraphQL subscriptions do not require any specific serialization format or
transport mechanism. GraphQL specifies algorithms for the creation of the
response stream, the content of each payload on that stream, and the closing of
that stream. There are intentionally no specifications for message
acknowledgement, buffering, resend requests, or any other quality of service
(QoS) details. Message serialization, transport mechanisms, and quality of
service details should be chosen by the implementing service.

#### Source Stream

:: A _source stream_ is an _event stream_ representing a sequence of root
values, each of which will trigger a GraphQL execution. Like field value
resolution, the logic to create a _source stream_ is application-specific.

CreateSourceEventStream(subscription, schema, variableValues, initialValue):

- Let {subscriptionType} be the root Subscription type in {schema}.
- Assert: {subscriptionType} is an Object type.
- Let {selectionSet} be the top level selection set in {subscription}.
- Let {collectedFieldsMap} be the result of {CollectFields(subscriptionType,
  selectionSet, variableValues)}.
- If {collectedFieldsMap} does not have exactly one entry, raise a _request
  error_.
- Let {fields} be the value of the first entry in {collectedFieldsMap}.
- Let {fieldName} be the name of the first entry in {fields}. Note: This value
  is unaffected if an alias is used.
- Let {field} be the first entry in {fields}.
- Let {argumentValues} be the result of {CoerceArgumentValues(subscriptionType,
  field, variableValues)}.
- Let {sourceStream} be the result of running
  {ResolveFieldEventStream(subscriptionType, initialValue, fieldName,
  argumentValues)}.
- Return {sourceStream}.

ResolveFieldEventStream(subscriptionType, rootValue, fieldName, argumentValues):

- Let {resolver} be the internal function provided by {subscriptionType} for
  determining the resolved _event stream_ of a subscription field named
  {fieldName}.
- Return the result of calling {resolver}, providing {rootValue} and
  {argumentValues}.

Note: This {ResolveFieldEventStream()} algorithm is intentionally similar to
{ResolveFieldValue()} to enable consistency when defining resolvers on any
operation type.

#### Response Stream

Each event from the underlying _source stream_ triggers execution of the
subscription _selection set_ using that event's value as the {initialValue}.

MapSourceToResponseEvent(sourceStream, subscription, schema, variableValues):

- Let {responseStream} be a new _event stream_.
- When {sourceStream} emits {sourceValue}:
  - Let {executionResult} be the result of running
    {ExecuteSubscriptionEvent(subscription, schema, variableValues,
    sourceValue)}.
  - If internal {error} was raised:
    - Cancel {sourceStream}.
    - Complete {responseStream} with {error}.
  - Otherwise emit {executionResult} on {responseStream}.
- When {sourceStream} completes normally:
  - Complete {responseStream} normally.
- When {sourceStream} completes with {error}:
  - Complete {responseStream} with {error}.
- When {responseStream} is cancelled:
  - Cancel {sourceStream}.
  - Complete {responseStream} normally.
- Return {responseStream}.

Note: Since {ExecuteSubscriptionEvent()} handles all _execution error_, and
_request error_ only occur during {CreateSourceEventStream()}, the only
remaining error condition handled from {ExecuteSubscriptionEvent()} are internal
exceptional errors not described by this specification.

ExecuteSubscriptionEvent(subscription, schema, variableValues, initialValue):

- Let {subscriptionType} be the root Subscription type in {schema}.
- Assert: {subscriptionType} is an Object type.
- Let {rootSelectionSet} be the _root selection set_ in {subscription}.
- Return {ExecuteRootSelectionSet(variableValues, initialValue,
  subscriptionType, rootSelectionSet, "normal")}.

Note: The {ExecuteSubscriptionEvent()} algorithm is intentionally similar to
{ExecuteQuery()} since this is how each event result is produced.

#### Unsubscribe

Unsubscribe cancels the _response stream_ when a client no longer wishes to
receive payloads for a subscription. This in turn also cancels the Source
Stream, which is a good opportunity to clean up any other resources used by the
subscription.

Unsubscribe(responseStream):

- Cancel {responseStream}.

## Executing Selection Sets

Executing a GraphQL operation recursively collects and executes every selected
field in the operation. First all initially selected fields from the operation's
top most _root selection set_ are collected, then each executed. As each field
completes, all its subfields are collected, then each executed. This process
continues until there are no more subfields to collect and execute.

### Executing the Root Selection Set

:: A _root selection set_ is the top level _selection set_ provided by a GraphQL
operation. A root selection set always selects from a _root operation type_.

To execute the root selection set, the initial value being evaluated and the
root type must be known, as well as whether each field must be executed
serially, or normally by executing all fields in parallel (see
[Normal and Serial Execution](#sec-Normal-and-Serial-Execution).

Executing the root selection set works similarly for queries (parallel),
mutations (serial), and subscriptions (where it is executed for each event in
the underlying Source Stream).

First, the _selection set_ is collected into a _collected fields map_ which is
then executed, returning the resulting {data} and {errors}.

ExecuteRootSelectionSet(variableValues, initialValue, objectType, selectionSet,
executionMode):

- Let {collectedFieldsMap} be the result of {CollectFields(objectType,
  selectionSet, variableValues)}.
- Let {data} be the result of running
  {ExecuteCollectedFields(collectedFieldsMap, objectType, initialValue,
  variableValues)} _serially_ if {executionMode} is {"serial"}, otherwise
  _normally_ (allowing parallelization)).
- Let {errors} be the list of all _execution error_ raised while executing the
  selection set.
- Return an unordered map containing {data} and {errors}.

### Field Collection

Before execution, each _selection set_ is converted to a _collected fields map_
by calling {CollectFields()} by collecting all fields with the same response
name, including those in referenced fragments, into an individual _field set_.
This ensures that multiple references to fields with the same response name will
only be executed once.

:: A _collected fields map_ is an ordered map where each entry is a _response
name_ and its associated _field set_. A _collected fields map_ may be produced
from a selection set via {CollectFields()} or from the selection sets of all
entries of a _field set_ via {CollectSubfields()}.

:: A _field set_ is an ordered set of selected fields that share the same
_response name_ (the field alias if defined, otherwise the field's name).
Validation ensures each field in the set has the same name and arguments,
however each may have different subfields (see:
[Field Selection Merging](#sec-Field-Selection-Merging)).

Note: The order of field selections in both a _collected fields map_ and a
_field set_ are significant, hence the algorithms in this specification model
them as an ordered map and ordered set.

As an example, collecting the fields of this query's selection set would result
in a collected fields map with two entries, `"a"` and `"b"`, with two instances
of the field `a` and one of field `b`:

```graphql example
{
  a {
    subfield1
  }
  ...ExampleFragment
}

fragment ExampleFragment on Query {
  a {
    subfield2
  }
  b
}
```

The depth-first-search order of the _field set_ produced by {CollectFields()} is
maintained through execution, ensuring that fields appear in the executed
response in a stable and predictable order.

CollectFields(objectType, selectionSet, variableValues, visitedFragments):

- If {visitedFragments} is not provided, initialize it to the empty set.
- Initialize {collectedFieldsMap} to an empty ordered map of ordered sets.
- For each {selection} in {selectionSet}:
  - If {selection} provides the directive `@skip`, let {skipDirective} be that
    directive.
    - If {skipDirective}'s {if} argument is {true} or is a variable in
      {variableValues} with the value {true}, continue with the next {selection}
      in {selectionSet}.
  - If {selection} provides the directive `@include`, let {includeDirective} be
    that directive.
    - If {includeDirective}'s {if} argument is not {true} and is not a variable
      in {variableValues} with the value {true}, continue with the next
      {selection} in {selectionSet}.
  - If {selection} is a {Field}:
    - Let {responseName} be the _response name_ of {selection} (the alias if
      defined, otherwise the field name).
    - Let {fieldsForResponseName} be the _field set_ value in
      {collectedFieldsMap} for the key {responseName}; otherwise create the
      entry with an empty ordered set.
    - Add {selection} to the {fieldsForResponseName}.
  - If {selection} is a {FragmentSpread}:
    - Let {fragmentSpreadName} be the name of {selection}.
    - If {fragmentSpreadName} is in {visitedFragments}, continue with the next
      {selection} in {selectionSet}.
    - Add {fragmentSpreadName} to {visitedFragments}.
    - Let {fragment} be the Fragment in the current Document whose name is
      {fragmentSpreadName}.
    - If no such {fragment} exists, continue with the next {selection} in
      {selectionSet}.
    - Let {fragmentType} be the type condition on {fragment}.
    - If {DoesFragmentTypeApply(objectType, fragmentType)} is {false}, continue
      with the next {selection} in {selectionSet}.
    - Let {fragmentSelectionSet} be the top-level selection set of {fragment}.
    - Let {fragmentCollectedFieldMap} be the result of calling
      {CollectFields(objectType, fragmentSelectionSet, variableValues,
      visitedFragments)}.
    - For each {responseName} and {fragmentFields} in
      {fragmentCollectedFieldMap}:
      - Let {fieldsForResponseName} be the _field set_ value in
        {collectedFieldsMap} for the key {responseName}; otherwise create the
        entry with an empty ordered set.
      - Add each item from {fragmentFields} to {fieldsForResponseName}.
  - If {selection} is an {InlineFragment}:
    - Let {fragmentType} be the type condition on {selection}.
    - If {fragmentType} is not {null} and {DoesFragmentTypeApply(objectType,
      fragmentType)} is {false}, continue with the next {selection} in
      {selectionSet}.
    - Let {fragmentSelectionSet} be the top-level selection set of {selection}.
    - Let {fragmentCollectedFieldMap} be the result of calling
      {CollectFields(objectType, fragmentSelectionSet, variableValues,
      visitedFragments)}.
    - For each {responseName} and {fragmentFields} in
      {fragmentCollectedFieldMap}:
      - Let {fieldsForResponseName} be the _field set_ value in
        {collectedFieldsMap} for the key {responseName}; otherwise create the
        entry with an empty ordered set.
      - Append each item from {fragmentFields} to {fieldsForResponseName}.
- Return {collectedFieldsMap}.

DoesFragmentTypeApply(objectType, fragmentType):

- If {fragmentType} is an Object Type:
  - If {objectType} and {fragmentType} are the same type, return {true},
    otherwise return {false}.
- If {fragmentType} is an Interface Type:
  - If {objectType} is an implementation of {fragmentType}, return {true},
    otherwise return {false}.
- If {fragmentType} is a Union:
  - If {objectType} is a possible type of {fragmentType}, return {true},
    otherwise return {false}.

Note: The steps in {CollectFields()} evaluating the `@skip` and `@include`
directives may be applied in either order since they apply commutatively.

**Merging Selection Sets**

In order to execute the sub-selections of a object typed field, all _selection
sets_ of each field with the same response name of the parent _field set_ are
merged together into a single _collected fields map_ representing the subfields
to be executed next.

An example operation illustrating parallel fields with the same name with
sub-selections.

Continuing the example above,

```graphql example
{
  a {
    subfield1
  }
  ...ExampleFragment
}

fragment ExampleFragment on Query {
  a {
    subfield2
  }
  b
}
```

After resolving the value for field `"a"`, the following multiple selection sets
are collected and merged together so `"subfield1"` and `"subfield2"` are
resolved in the same phase with the same value.

CollectSubfields(objectType, fields, variableValues):

- Let {collectedFieldsMap} be an empty ordered map of ordered sets.
- For each {field} in {fields}:
  - Let {fieldSelectionSet} be the selection set of {field}.
  - If {fieldSelectionSet} is null or empty, continue to the next field.
  - Let {fieldCollectedFieldMap} be the result of {CollectFields(objectType,
    fieldSelectionSet, variableValues)}.
  - For each {responseName} and {subfields} in {fieldCollectedFieldMap}:
    - Let {fieldsForResponseName} be the _field set_ value in
      {collectedFieldsMap} for the key {responseName}; otherwise create the
      entry with an empty ordered set.
    - Add each fields from {subfields} to {fieldsForResponseName}.
- Return {collectedFieldsMap}.

Note: All the {fields} passed to {CollectSubfields()} share the same _response
name_.

### Executing Collected Fields

To execute a _collected fields map_, the object type being evaluated and the
runtime value need to be known, as well as the runtime values for any variables.

Execution will recursively resolve and complete the value of every entry in the
collected fields map, producing an entry in the result map with the same
_response name_ key.

ExecuteCollectedFields(collectedFieldsMap, objectType, objectValue,
variableValues):

- Initialize {resultMap} to an empty ordered map.
- For each {responseName} and {fields} in {collectedFieldsMap}:
  - Let {fieldName} be the name of the first entry in {fields}. Note: This value
    is unaffected if an alias is used.
  - Let {fragmentVariableValues} be the fragment-variables value of the first
    entry in {fields}.
  - Let {fieldType} be the return type defined for the field {fieldName} of
    {objectType}.
  - If {fieldType} is defined:
    - Let {responseValue} be {ExecuteField(objectType, objectValue, fieldType,
<<<<<<< HEAD
      fields, variableValues, fragmentVariableValues)}.
    - Set {responseValue} as the value for {responseKey} in {resultMap}.
=======
      fields, variableValues)}.
    - Set {responseValue} as the value for {responseName} in {resultMap}.
>>>>>>> 468d8488
- Return {resultMap}.

Note: {resultMap} is ordered by which fields appear first in the operation. This
is explained in greater detail in the [Field Collection](#sec-Field-Collection)
section.

**Errors and Non-Null Types**

<a name="sec-Executing-Selection-Sets.Errors-and-Non-Null-Fields">
  <!-- Legacy link, this section was previously titled "Errors and Non-Null Fields" -->
</a>

If during {ExecuteCollectedFields()} a _response position_ with a non-null type
raises an _execution error_ then that error must propagate to the parent
response position (the entire selection set in the case of a field, or the
entire list in the case of a list position), either resolving to {null} if
allowed or being further propagated to a parent response position.

If this occurs, any sibling response positions which have not yet executed or
have not yet yielded a value may be cancelled to avoid unnecessary work.

Note: See [Handling Execution Errors](#sec-Handling-Execution-Errors) for more
about this behavior.

### Normal and Serial Execution

Normally the executor can execute the entries in a _collected fields map_ in
whatever order it chooses (normally in parallel). Because the resolution of
fields other than top-level mutation fields must always be side effect-free and
idempotent, the execution order must not affect the result, and hence the
service has the freedom to execute the field entries in whatever order it deems
optimal.

For example, given the following collected fields map to be executed normally:

```graphql example
{
  birthday {
    month
  }
  address {
    street
  }
}
```

A valid GraphQL executor can resolve the four fields in whatever order it chose
(however of course `birthday` must be resolved before `month`, and `address`
before `street`).

When executing a mutation, the selections in the top most selection set will be
executed in serial order, starting with the first appearing field textually.

When executing a collected fields map serially, the executor must consider each
entry from the collected fields map in the order provided in the collected
fields map. It must determine the corresponding entry in the result map for each
item to completion before it continues on to the next entry in the collected
fields map:

For example, given the following mutation operation, the root _selection set_
must be executed serially:

```graphql example
mutation ChangeBirthdayAndAddress($newBirthday: String!, $newAddress: String!) {
  changeBirthday(birthday: $newBirthday) {
    month
  }
  changeAddress(address: $newAddress) {
    street
  }
}
```

Therefore the executor must, in serial:

- Run {ExecuteField()} for `changeBirthday`, which during {CompleteValue()} will
  execute the `{ month }` sub-selection set normally.
- Run {ExecuteField()} for `changeAddress`, which during {CompleteValue()} will
  execute the `{ street }` sub-selection set normally.

As an illustrative example, let's assume we have a mutation field
`changeTheNumber` that returns an object containing one field, `theNumber`. If
we execute the following _selection set_ serially:

```graphql example
# Note: This is a selection set, not a full document using the query shorthand.
{
  first: changeTheNumber(newNumber: 1) {
    theNumber
  }
  second: changeTheNumber(newNumber: 3) {
    theNumber
  }
  third: changeTheNumber(newNumber: 2) {
    theNumber
  }
}
```

The executor will execute the following serially:

- Resolve the `changeTheNumber(newNumber: 1)` field
- Execute the `{ theNumber }` sub-selection set of `first` normally
- Resolve the `changeTheNumber(newNumber: 3)` field
- Execute the `{ theNumber }` sub-selection set of `second` normally
- Resolve the `changeTheNumber(newNumber: 2)` field
- Execute the `{ theNumber }` sub-selection set of `third` normally

A correct executor must generate the following result for that _selection set_:

```json example
{
  "first": {
    "theNumber": 1
  },
  "second": {
    "theNumber": 3
  },
  "third": {
    "theNumber": 2
  }
}
```

<<<<<<< HEAD
### Field Collection

Before execution, the _selection set_ is converted to a grouped field set by
calling {CollectFields()}. Each entry in the grouped field set is a list of
fields that share a response key (the alias if defined, otherwise the field
name). This ensures all fields with the same response key (including those in
referenced fragments) are executed at the same time.

As an example, collecting the fields of this selection set would collect two
instances of the field `a` and one of field `b`:

```graphql example
{
  a {
    subfield1
  }
  ...ExampleFragment
}

fragment ExampleFragment on Query {
  a {
    subfield2
  }
  b
}
```

The depth-first-search order of the field groups produced by {CollectFields()}
is maintained through execution, ensuring that fields appear in the executed
response in a stable and predictable order.

CollectFields(objectType, selectionSet, variableValues, visitedFragments,
fragmentVariables):

- If {visitedFragments} is not provided, initialize it to the empty set.
- Initialize {groupedFields} to an empty ordered map of lists.
- For each {selection} in {selectionSet}:
  - If {selection} provides the directive `@skip`, let {skipDirective} be that
    directive.
    - Let {directiveValues} be the result of {GetDirectiveValues(skipDirective,
      variableValues, fragmentVariables)}.
    - If the entry for the {if} argument within {directiveValues} is {true},
      continue with the next {selection} in {selectionSet}.
  - If {selection} provides the directive `@include`, let {includeDirective} be
    that directive.
    - Let {directiveValues} be the result of
      {GetDirectiveValues(includeDirective, variableValues, fragmentVariables)}.
    - If the entry for the {if} argument within {directiveValues} is not {true},
  - If {selection} is a {Field}:
    - Let {responseKey} be the response key of {selection} (the alias if
      defined, otherwise the field name).
    - Let {groupForResponseKey} be the list in {groupedFields} for
      {responseKey}; if no such list exists, create it as an empty list.
    - Let {fieldDetails} be a new unordered map containing {fragmentVariables}.
    - Set the entry for {field} on {fieldDetails} to {selection}.
    - Append {fieldDetails} to the {groupForResponseKey}.
  - If {selection} is a {FragmentSpread}:
    - Let {fragmentSpreadName} be the name of {selection}.
    - If {fragmentSpreadName} is in {visitedFragments}, continue with the next
      {selection} in {selectionSet}.
    - Add {fragmentSpreadName} to {visitedFragments}.
    - Let {fragment} be the Fragment in the current Document whose name is
      {fragmentSpreadName}.
    - If no such {fragment} exists, continue with the next {selection} in
      {selectionSet}.
    - Let {fragmentType} be the type condition on {fragment}.
    - If {DoesFragmentTypeApply(objectType, fragmentType)} is {false}, continue
      with the next {selection} in {selectionSet}.
    - Let {variableDefinitions} be the variable definitions for {fragment}.
    - Initialize {signatures} to an empty list.
    - For each {variableDefinition} of {variableDefinitions}:
      - Append the result of {GetVariableSignature(variableDefinition)} to
        {signatures}.
    - Let {values} be the result of {CoerceArgumentValues(fragment,
      argumentDefinitions, variableValues, fragmentVariables)}.
    - Let {newFragmentVariables} be an unordered map containing {signatures} and
      {values}.
    - Let {fragmentGroupedFieldSet} be the result of calling
      {CollectFields(objectType, fragmentSelectionSet, variableValues,
      visitedFragments, newFragmentVariables)}.
    - For each {fragmentGroup} in {fragmentGroupedFieldSet}:
      - Let {responseKey} be the response key shared by all fields in
        {fragmentGroup}.
      - Let {groupForResponseKey} be the list in {groupedFields} for
        {responseKey}; if no such list exists, create it as an empty list.
      - Append all items in {fragmentGroup} to {groupForResponseKey}.
  - If {selection} is an {InlineFragment}:
    - Let {fragmentType} be the type condition on {selection}.
    - If {fragmentType} is not {null} and {DoesFragmentTypeApply(objectType,
      fragmentType)} is {false}, continue with the next {selection} in
      {selectionSet}.
    - Let {fragmentSelectionSet} be the top-level selection set of {selection}.
    - Let {fragmentGroupedFieldSet} be the result of calling
      {CollectFields(objectType, fragmentSelectionSet, variableValues,
      visitedFragments, fragmentVariables)}.
    - For each {fragmentGroup} in {fragmentGroupedFieldSet}:
      - Let {responseKey} be the response key shared by all fields in
        {fragmentGroup}.
      - Let {groupForResponseKey} be the list in {groupedFields} for
        {responseKey}; if no such list exists, create it as an empty list.
      - Append all items in {fragmentGroup} to {groupForResponseKey}.
- Return {groupedFields}.

DoesFragmentTypeApply(objectType, fragmentType):

- If {fragmentType} is an Object Type:
  - If {objectType} and {fragmentType} are the same type, return {true},
    otherwise return {false}.
- If {fragmentType} is an Interface Type:
  - If {objectType} is an implementation of {fragmentType}, return {true}
    otherwise return {false}.
- If {fragmentType} is a Union:
  - If {objectType} is a possible type of {fragmentType}, return {true}
    otherwise return {false}.

Note: The steps in {CollectFields()} evaluating the `@skip` and `@include`
directives may be applied in either order since they apply commutatively.

GetDirectiveValues(directive, variableValues, fragmentVariables):

- Let {directiveName} be the name of {directive}.
- Let {directiveDefinition} be the definition for {directiveName} within the
  schema.
- Assert {directiveDefinition} is defined.
- Let {argumentDefinitions} be the arguments defined by {directiveDefinition}.
- Return the result of {CoerceArgumentValues(directiveDefinition,
  argumentDefinitions, variableValues, fragmentVariables)}.

=======
>>>>>>> 468d8488
## Executing Fields

Each entry in a result map is the result of executing a field on an object type
selected by the name of that field in a _collected fields map_. Field execution
first coerces any provided argument values, then resolves a value for the field,
and finally completes that value either by recursively executing another
selection set or coercing a scalar value.

### TODO: this needs updating

ExecuteField(objectType, objectValue, fieldType, fields, variableValues,
fragmentVariableValues):

- Let {field} be the first entry in {fields}.
- Let {fieldName} be the field name of {field}.
- Let {argumentValues} be the result of {CoerceFieldArgumentValues(objectType,
  field, variableValues, fragmentVariableValues)}
- Let {resolvedValue} be {ResolveFieldValue(objectType, objectValue, fieldName,
  argumentValues)}.
- Return the result of {CompleteValue(fieldType, fields, resolvedValue,
  variableValues)}.

### Coercing Arguments

Fields, directives, and fragment spreads may include arguments which are
provided to the underlying runtime in order to correctly produce a value. For
fields and directives, these arguments are defined by the field or directive in
the type system to have a specific input type; for fragment spreads, the
fragment definition within the document specifies the input type.

At each argument position in an operation may be a literal {Value}, or a
{Variable} to be provided at runtime.

CoerceFieldArgumentValues(objectType, field, variableValues,
fragmentVariableValues):

- Let {argumentValues} be the argument values provided in {field}.
- Let {fieldName} be the name of {field}.
- Let {argumentDefinitions} be the arguments defined by {objectType} for the
  field named {fieldName}.
- Return {CoerceArgumentValues(argumentDefinitions, argumentValues,
  variableValues, fragmentVariableValues)}

CoerceArgumentValues(node, argumentDefinitions, argumentValues, variableValues,
fragmentVariableValues):

- For each {argumentDefinition} in {argumentDefinitions}:
  - Let {argumentName} be the name of {argumentDefinition}.
  - Let {argumentType} be the expected type of {argumentDefinition}.
  - Let {defaultValue} be the default value for {argumentDefinition}.
  - Let {hasValue} be {true} if {argumentValues} provides a value for the name
    {argumentName}.
  - Let {argumentValue} be the value provided in {argumentValues} for the name
    {argumentName}.
  - If {argumentValue} is a {Variable}:
    - Let {variableName} be the name of {argumentValue}.
    - Let {signatures} and {values} be the corresponding entries on
      {fragmentVariables}.
    - Let {scopedVariableValues} be {values} if an entry in {signatures} exists
      for {variableName}; otherwise, let it be {variableValues}.
    - Let {hasValue} be {true} if {scopedVariableValues} provides a value for
      the name {variableName}.
    - Let {value} be the value provided in {variableValues} for the name
      {variableName}.
  - Otherwise, let {value} be {argumentValue}.
  - If {hasValue} is not {true} and {defaultValue} exists (including {null}):
    - Let {coercedDefaultValue} be the result of coercing {defaultValue}
      according to the input coercion rules of {argumentType}.
    - Add an entry to {coercedValues} named {argumentName} with the value
      {coercedDefaultValue}.
  - Otherwise if {argumentType} is a Non-Nullable type, and either {hasValue} is
    not {true} or {value} is {null}, raise an _execution error_.
  - Otherwise if {hasValue} is {true}:
    - If {value} is {null}:
      - Add an entry to {coercedValues} named {argumentName} with the value
        {null}.
    - Otherwise, if {argumentValue} is a {Variable}:
      - Add an entry to {coercedValues} named {argumentName} with the value
        {value}.
    - Otherwise:
      - If {value} cannot be coerced according to the input coercion rules of
        {argumentType}, raise an _execution error_.
      - Let {coercedValue} be the result of coercing {value} according to the
        input coercion rules of {argumentType}.
      - Add an entry to {coercedValues} named {argumentName} with the value
        {coercedValue}.
- Return {coercedValues}.

Any _request error_ raised as a result of input coercion during
{CoerceArgumentValues()} should be treated instead as an _execution error_.

Note: Variable values are not coerced because they are expected to be coerced
before executing the operation in {CoerceVariableValues()}, and valid operations
must only allow usage of variables of appropriate types.

Note: Implementations are encouraged to optimize the coercion of an argument's
default value by doing so only once and caching the resulting coerced value.

### Value Resolution

While nearly all of GraphQL execution can be described generically, ultimately
the internal system exposing the GraphQL interface must provide values. This is
exposed via {ResolveFieldValue}, which produces a value for a given field on a
type for a real value.

As an example, this might accept the {objectType} `Person`, the {field}
{"soulMate"}, and the {objectValue} representing John Lennon. It would be
expected to yield the value representing Yoko Ono.

ResolveFieldValue(objectType, objectValue, fieldName, argumentValues):

- Let {resolver} be the internal function provided by {objectType} for
  determining the resolved value of a field named {fieldName}.
- Return the result of calling {resolver}, providing {objectValue} and
  {argumentValues}.

Note: It is common for {resolver} to be asynchronous due to relying on reading
an underlying database or networked service to produce a value. This
necessitates the rest of a GraphQL executor to handle an asynchronous execution
flow. If the field is of a list type, each value in the collection of values
returned by {resolver} may itself be retrieved asynchronously.

### Value Completion

After resolving the value for a field, it is completed by ensuring it adheres to
the expected return type. If the return type is another Object type, then the
field execution process continues recursively by collecting and executing
subfields.

### TODO: needs updating with fieldDetails

CompleteValue(fieldType, fields, result, variableValues):

- If the {fieldType} is a Non-Null type:
  - Let {innerType} be the inner type of {fieldType}.
  - Let {completedResult} be the result of calling {CompleteValue(innerType,
    fields, result, variableValues)}.
  - If {completedResult} is {null}, raise an _execution error_.
  - Return {completedResult}.
- If {result} is {null} (or another internal value similar to {null} such as
  {undefined}), return {null}.
- If {fieldType} is a List type:
  - If {result} is not a collection of values, raise an _execution error_.
  - Let {innerType} be the inner type of {fieldType}.
  - Return a list where each list item is the result of calling
    {CompleteValue(innerType, fields, resultItem, variableValues)}, where
    {resultItem} is each item in {result}.
- If {fieldType} is a Scalar or Enum type:
  - Return the result of {CoerceResult(fieldType, result)}.
- If {fieldType} is an Object, Interface, or Union type:
  - If {fieldType} is an Object type.
    - Let {objectType} be {fieldType}.
  - Otherwise if {fieldType} is an Interface or Union type.
    - Let {objectType} be {ResolveAbstractType(fieldType, result)}.
  - Let {collectedFieldsMap} be the result of calling
    {CollectSubfields(objectType, fields, variableValues)}.
  - Return the result of evaluating {ExecuteCollectedFields(collectedFieldsMap,
    objectType, result, variableValues)} _normally_ (allowing for
    parallelization).

**Coercing Results**

The primary purpose of value completion is to ensure that the values returned by
field resolvers are valid according to the GraphQL type system and a service's
schema. This "dynamic type checking" allows GraphQL to provide consistent
guarantees about returned types atop any service's internal runtime.

See the Scalars
[Result Coercion and Serialization](#sec-Scalars.Result-Coercion-and-Serialization)
sub-section for more detailed information about how GraphQL's built-in scalars
coerce result values.

CoerceResult(leafType, value):

- Assert: {value} is not {null}.
- Return the result of calling the internal method provided by the type system
  for determining the "result coercion" of {leafType} given the value {value}.
  This internal method must return a valid value for the type and not {null}.
  Otherwise raise an _execution error_.

Note: If a field resolver returns {null} then it is handled within
{CompleteValue()} before {CoerceResult()} is called. Therefore both the input
and output of {CoerceResult()} must not be {null}.

**Resolving Abstract Types**

When completing a field with an abstract return type, that is an Interface or
Union return type, first the abstract type must be resolved to a relevant Object
type. This determination is made by the internal system using whatever means
appropriate.

Note: A common method of determining the Object type for an {objectValue} in
object-oriented environments, such as Java or C#, is to use the class name of
the {objectValue}.

ResolveAbstractType(abstractType, objectValue):

- Return the result of calling the internal method provided by the type system
  for determining the Object type of {abstractType} given the value
  {objectValue}.

### Handling Execution Errors

<a name="sec-Handling-Field-Errors">
  <!-- Legacy link, this section was previously titled "Handling Execution Errors" -->
</a>

An _execution error_ is an error raised during field execution, value resolution
or coercion, at a specific _response position_. While these errors must be
reported in the response, they are "handled" by producing partial {"data"} in
the _response_.

Note: This is distinct from a _request error_ which results in a _request error
result_ with no data.

If an execution error is raised while resolving a field (either directly or
nested inside any lists), it is handled as though the _response position_ at
which the error occurred resolved to {null}, and the error must be added to the
{"errors"} list in the _execution result_.

If the result of resolving a _response position_ is {null} (either due to the
result of {ResolveFieldValue()} or because an execution error was raised), and
that position is of a `Non-Null` type, then an execution error is raised at that
position. The error must be added to the {"errors"} list in the _execution
result_.

If a _response position_ resolves to {null} because of an execution error which
has already been added to the {"errors"} list in the _execution result_, the
{"errors"} list must not be further affected. That is, only one error should be
added to the errors list per _response position_.

Since `Non-Null` response positions cannot be {null}, execution errors are
propagated to be handled by the parent _response position_. If the parent
response position may be {null} then it resolves to {null}, otherwise if it is a
`Non-Null` type, the execution error is further propagated to its parent
_response position_.

If a `List` type wraps a `Non-Null` type, and one of the _response position_
elements of that list resolves to {null}, then the entire list _response
position_ must resolve to {null}. If the `List` type is also wrapped in a
`Non-Null`, the execution error continues to propagate upwards.

If every _response position_ from the root of the request to the source of the
execution error has a `Non-Null` type, then the {"data"} entry in the _execution
result_ should be {null}.<|MERGE_RESOLUTION|>--- conflicted
+++ resolved
@@ -594,13 +594,8 @@
     {objectType}.
   - If {fieldType} is defined:
     - Let {responseValue} be {ExecuteField(objectType, objectValue, fieldType,
-<<<<<<< HEAD
       fields, variableValues, fragmentVariableValues)}.
-    - Set {responseValue} as the value for {responseKey} in {resultMap}.
-=======
-      fields, variableValues)}.
     - Set {responseValue} as the value for {responseName} in {resultMap}.
->>>>>>> 468d8488
 - Return {resultMap}.
 
 Note: {resultMap} is ordered by which fields appear first in the operation. This
@@ -725,7 +720,6 @@
 }
 ```
 
-<<<<<<< HEAD
 ### Field Collection
 
 Before execution, the _selection set_ is converted to a grouped field set by
@@ -854,8 +848,6 @@
 - Return the result of {CoerceArgumentValues(directiveDefinition,
   argumentDefinitions, variableValues, fragmentVariables)}.
 
-=======
->>>>>>> 468d8488
 ## Executing Fields
 
 Each entry in a result map is the result of executing a field on an object type
