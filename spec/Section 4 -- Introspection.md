--- conflicted
+++ resolved
@@ -151,13 +151,8 @@
   inputFields(includeDeprecated: Boolean! = false): [__InputValue!]
   # must be non-null for NON_NULL and LIST, otherwise null.
   ofType: __Type
-<<<<<<< HEAD
-  # may be non-null for custom SCALAR, otherwise null.
-  specifiedByURL: String
   # must be non-null for INPUT_OBJECT, otherwise null.
   isOneOf: Boolean
-=======
->>>>>>> fca66537
 }
 
 enum __TypeKind {
