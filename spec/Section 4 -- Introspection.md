# Introspection

A GraphQL server supports introspection over its schema. This schema is queried
using GraphQL itself, creating a powerful platform for tool-building.

Take an example query for a trivial app. In this case there is a User type with
three fields: id, name, and birthday.

For example, given a server with the following type definition:

```graphql example
type User {
  id: String
  name: String
  birthday: Date
}
```

The query

```graphql example
{
  __type(name: "User") {
    name
    fields {
      name
      type {
        name
      }
    }
  }
}
```

would return

```json example
{
  "__type": {
    "name": "User",
    "fields": [
      {
        "name": "id",
        "type": { "name": "String" }
      },
      {
        "name": "name",
        "type": { "name": "String" }
      },
      {
        "name": "birthday",
        "type": { "name": "Date" }
      },
    ]
  }
}
```

## Reserved Names

Types and fields required by the GraphQL introspection system that are used in
the same context as user-defined types and fields are prefixed with {"__"} two
underscores. This in order to avoid naming collisions with user-defined GraphQL
types. Conversely, GraphQL type system authors must not define any types,
fields, arguments, or any other type system artifact with two leading
underscores.


## Documentation

All types in the introspection system provide a `description` field of type
`String` to allow type designers to publish documentation in addition to
capabilities. A GraphQL server may return the `description` field using Markdown
syntax (as specified by [CommonMark](https://commonmark.org/)). Therefore it is
recommended that any tool that displays `description` use a CommonMark-compliant
Markdown renderer.


## Deprecation

To support the management of backwards compatibility, GraphQL fields and enum
values can indicate whether or not they are deprecated (`isDeprecated: Boolean`)
and a description of why it is deprecated (`deprecationReason: String`).

Tools built using GraphQL introspection should respect deprecation by
discouraging deprecated use through information hiding or developer-facing
warnings.


## Type Name Introspection

GraphQL supports type name introspection at any point within a query by the
meta-field `__typename: String!` when querying against any Object, Interface,
Union or Tagged. It returns the name of the object or tagged type currently
being queried.

This is most often used when querying against Interface or Union types to
identify which actual type of the possible types has been returned.

This field is implicit and does not appear in the fields list in any defined type.


## Schema Introspection

The schema introspection system is accessible from the meta-fields `__schema`
and `__type` which are accessible from the type of the root of a query
operation.

```graphql
__schema: __Schema!
__type(name: String!): __Type
```

These fields are implicit and do not appear in the fields list in the root type
of the query operation.

The schema of the GraphQL schema introspection system:

```graphql
type __Schema {
  description: String
  types: [__Type!]!
  queryType: __Type!
  mutationType: __Type
  subscriptionType: __Type
  directives: [__Directive!]!
}

type __Type {
  kind: __TypeKind!
  name: String
  description: String

  # should be non-null for OBJECT and INTERFACE only, must be null for the others
  fields(includeDeprecated: Boolean = false): [__Field!]

  # should be non-null for OBJECT and INTERFACE only, must be null for the others
  interfaces: [__Type!]

  # should be non-null for INTERFACE and UNION only, always null for the others
  possibleTypes: [__Type!]

  # should be non-null for ENUM only, must be null for the others
  enumValues(includeDeprecated: Boolean = false): [__EnumValue!]

  # should be non-null for INPUT_OBJECT only, must be null for the others
  inputFields: [__InputValue!]

  # should be non-null for TAGGED only, must be null for the others
  members(includeDeprecated: Boolean = false): [__Member!]

  # should be non-null for NON_NULL and LIST only, must be null for the others
  ofType: __Type
}

type __Field {
  name: String!
  description: String
  args: [__InputValue!]!
  type: __Type!
  isDeprecated: Boolean!
  deprecationReason: String
}

type __InputValue {
  name: String!
  description: String
  type: __Type!
  defaultValue: String
}

type __Member {
  name: String!
  description: String
  type: __Type!
  isDeprecated: Boolean!
  deprecationReason: String
}

type __EnumValue {
  name: String!
  description: String
  isDeprecated: Boolean!
  deprecationReason: String
}

enum __TypeKind {
  SCALAR
  OBJECT
  INTERFACE
  UNION
  ENUM
  INPUT_OBJECT
  TAGGED
  LIST
  NON_NULL
}

type __Directive {
  name: String!
  description: String
  locations: [__DirectiveLocation!]!
  args: [__InputValue!]!
  isRepeatable: Boolean!
}

enum __DirectiveLocation {
  QUERY
  MUTATION
  SUBSCRIPTION
  FIELD
  FRAGMENT_DEFINITION
  FRAGMENT_SPREAD
  INLINE_FRAGMENT
  SCHEMA
  SCALAR
  OBJECT
  FIELD_DEFINITION
  ARGUMENT_DEFINITION
  INTERFACE
  UNION
  TAGGED
  ENUM
  ENUM_VALUE
  INPUT_OBJECT
  INPUT_FIELD_DEFINITION
}
```


### The __Type Type

<<<<<<< HEAD
`__Type` is at the core of the type introspection system.  It represents
scalars, interfaces, object types, unions, enums and tagged types in the
system.
=======
`__Type` is at the core of the type introspection system.
It represents scalars, interfaces, object types, unions, enums, input objects types in the system.
>>>>>>> 478adf3f

`__Type` also represents type modifiers, which are used to modify a type
that it refers to (`ofType: __Type`). This is how we represent lists,
non-nullable types, and the combinations thereof.


### Type Kinds

There are several different kinds of type. In each kind, different fields are
actually valid. These kinds are listed in the `__TypeKind` enumeration.


#### Scalar

Represents scalar types such as Int, String, and Boolean. Scalars cannot have fields.

A GraphQL type designer should describe the data format and scalar coercion
rules in the description field of any scalar.

Fields

* `kind` must return `__TypeKind.SCALAR`.
* `name` must return a String.
* `description` may return a String or {null}.
* All other fields must return {null}.


#### Object

Object types represent concrete instantiations of sets of fields. The
introspection types (e.g. `__Type`, `__Field`, etc) are examples of objects.

Fields

* `kind` must return `__TypeKind.OBJECT`.
* `name` must return a String.
* `description` may return a String or {null}.
* `fields`: The set of fields query-able on this type.
  * Accepts the argument `includeDeprecated` which defaults to {false}. If
    {true}, deprecated fields are also returned.
* `interfaces`: The set of interfaces that an object implements.
* All other fields must return {null}.


#### Union

Unions are an abstract type where no common fields are declared. The possible
types of a union are explicitly listed out in `possibleTypes`. Types can be
made parts of unions without modification of that type.

Fields

* `kind` must return `__TypeKind.UNION`.
* `name` must return a String.
* `description` may return a String or {null}.
* `possibleTypes` returns the list of types that can be represented within this
  union. They must be object types.
* All other fields must return {null}.


#### Interface

Interfaces are an abstract type where there are common fields declared. Any type
that implements an interface must define all the fields with names and types
exactly matching. The implementations of this interface are explicitly listed
out in `possibleTypes`.

Fields

* `kind` must return `__TypeKind.INTERFACE`.
* `name` must return a String.
* `description` may return a String or {null}.
* `fields`: The set of fields required by this interface.
  * Accepts the argument `includeDeprecated` which defaults to {false}. If
    {true}, deprecated fields are also returned.
* `interfaces`: The set of interfaces that this interface implements.
* `possibleTypes` returns the list of types that implement this interface.
  They must be object types.
* All other fields must return {null}.


#### Tagged

Tagged types are an type where exactly one member out of a list of potential
members must be present. The possible members of a tagged type are explicitly
listed out in `members`. No modification of a type is necessary to use it as
the member type of a tagged type.

Fields

* `kind` must return `__TypeKind.TAGGED`.
* `name` must return a String.
* `description` may return a String or {null}.
* `members`: The set of members query-able on this type.
  * Accepts the argument `includeDeprecated` which defaults to {false}. If
    {true}, deprecated members are also returned.
* All other fields must return {null}.


#### Enum

Enums are special scalars that can only have a defined set of values.

Fields

* `kind` must return `__TypeKind.ENUM`.
* `name` must return a String.
* `description` may return a String or {null}.
* `enumValues`: The list of `EnumValue`. There must be at least one and they
  must have unique names.
  * Accepts the argument `includeDeprecated` which defaults to {false}. If
    {true}, deprecated enum values are also returned.
* All other fields must return {null}.


#### Input Object

Input objects are composite types used as inputs into queries defined as a list
of named input values.

For example the input object `Point` could be defined as:

```graphql example
input Point {
  x: Int
  y: Int
}
```

Fields

* `kind` must return `__TypeKind.INPUT_OBJECT`.
* `name` must return a String.
* `description` may return a String or {null}.
* `inputFields`: a list of `InputValue`.
* All other fields must return {null}.


#### List

Lists represent sequences of values in GraphQL. A List type is a type modifier:
it wraps another type instance in the `ofType` field, which defines the type of
each item in the list.

Fields

* `kind` must return `__TypeKind.LIST`.
* `ofType`: Any type.
* All other fields must return {null}.


#### Non-Null

GraphQL types are nullable. The value {null} is a valid response for field type.

A Non-null type is a type modifier: it wraps another type instance in the
`ofType` field. Non-null types do not allow {null} as a response, and indicate
required inputs for arguments and input object fields.

* `kind` must return `__TypeKind.NON_NULL`.
* `ofType`: Any type except Non-null.
* All other fields must return {null}.


### The __Field Type

The `__Field` type represents each field in an Object or Interface type.

Fields

* `name` must return a String
* `description` may return a String or {null}
* `args` returns a List of `__InputValue` representing the arguments this
  field accepts.
* `type` must return a `__Type` that represents the type of value returned by
  this field.
* `isDeprecated` returns {true} if this field should no longer be used,
  otherwise {false}.
* `deprecationReason` optionally provides a reason why this field is deprecated.


### The __InputValue Type

The `__InputValue` type represents field and directive arguments as well as the
`inputFields` of an input object.

Fields

* `name` must return a String
* `description` may return a String or {null}
* `type` must return a `__Type` that represents the type this input
  value expects.
* `defaultValue` may return a String encoding (using the GraphQL language) of the
  default value used by this input value in the condition a value is not
  provided at runtime. If this input value has no default value, returns {null}.

### The __Member Type

The `__Member` type represents `members` of a tagged type.

Fields

* `name` must return a String
* `description` may return a String or {null}
* `type` must return a `__Type` that represents the type this member expects.
* `isDeprecated` returns {true} if this member should no longer be used,
  otherwise {false}.
* `deprecationReason` optionally provides a reason why this member is deprecated.


### The __EnumValue Type

The `__EnumValue` type represents one of possible values of an enum.

Fields

* `name` must return a String
* `description` may return a String or {null}
* `isDeprecated` returns {true} if this enum value should no longer be used,
  otherwise {false}.
* `deprecationReason` optionally provides a reason why this enum value is deprecated.

### The __Directive Type

The `__Directive` type represents a Directive that a server supports.

Fields

* `name` must return a String
* `description` may return a String or {null}
* `locations` returns a List of `__DirectiveLocation` representing the valid
  locations this directive may be placed.
* `args` returns a List of `__InputValue` representing the arguments this
  directive accepts.
* `isRepeatable` must return a Boolean that indicates if the directive may be
  used repeatedly at a single location.<|MERGE_RESOLUTION|>--- conflicted
+++ resolved
@@ -230,14 +230,9 @@
 
 ### The __Type Type
 
-<<<<<<< HEAD
 `__Type` is at the core of the type introspection system.  It represents
-scalars, interfaces, object types, unions, enums and tagged types in the
-system.
-=======
-`__Type` is at the core of the type introspection system.
-It represents scalars, interfaces, object types, unions, enums, input objects types in the system.
->>>>>>> 478adf3f
+scalars, interfaces, object types, unions, enums, input object types and tagged
+types in the system.
 
 `__Type` also represents type modifiers, which are used to modify a type
 that it refers to (`ofType: __Type`). This is how we represent lists,
