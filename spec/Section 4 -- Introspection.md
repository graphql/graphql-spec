--- conflicted
+++ resolved
@@ -373,13 +373,10 @@
 - `name` must return a String.
 - `description` may return a String or {null}.
 - `inputFields` must return the set of input fields as a list of `__InputValue`.
-<<<<<<< HEAD
+  - Accepts the argument `includeDeprecated` which defaults to {false}. If
+    {true}, deprecated input fields are also returned.
 - `isOneOf` must return {true} when representing a OneOf Input Object, {false}
   otherwise.
-=======
-  - Accepts the argument `includeDeprecated` which defaults to {false}. If
-    {true}, deprecated input fields are also returned.
->>>>>>> 56d61073
 - All other fields must return {null}.
 
 **List**
