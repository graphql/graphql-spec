--- conflicted
+++ resolved
@@ -131,11 +131,8 @@
 
   # should be non-null for OBJECT and INTERFACE only, must be null for the others
   fields(includeDeprecated: Boolean = false): [__Field!]
-<<<<<<< HEAD
-=======
-
-  # should be non-null for OBJECT only, must be null for the others
->>>>>>> a3087c26
+
+  # should be non-null for OBJECT and INTERFACE only, must be null for the others
   interfaces: [__Type!]
 
   # should be non-null for INTERFACE and UNION only, always null for the others
