# Validation

A GraphQL service does not just verify if a request is syntactically correct,
but also ensures that it is unambiguous and mistake-free in the context of a
given GraphQL schema.

An invalid request is still technically executable, and will always produce a
stable result as defined by the algorithms in the Execution section, however
that result may be ambiguous, surprising, or unexpected relative to a request
containing validation errors, so _execution_ should only occur for valid
requests.

Typically validation is performed in the context of a request immediately before
execution, however a GraphQL service may execute a request without explicitly
validating it if that exact same request is known to have been validated before.
For example: the request may be validated during development, provided it does
not later change, or a service may validate a request once and memoize the
result to avoid validating the same request again in the future. Any client-side
or development-time tool should report validation errors and not allow the
formulation or execution of requests known to be invalid at that given point in
time.

**Type System Evolution**

As GraphQL type system schema evolves over time by adding new types and new
fields, it is possible that a request which was previously valid could later
become invalid. Any change that can cause a previously valid request to become
invalid is considered a _breaking change_. GraphQL services and schema
maintainers are encouraged to avoid breaking changes, however in order to be
more resilient to these breaking changes, sophisticated GraphQL systems may
still allow for the execution of requests which _at some point_ were known to be
free of any validation errors, and have not changed since.

**Examples**

The examples in this section will use the following types:

```graphql example
type Query {
  dog: Dog
  findDog(searchBy: FindDogInput): Dog
}

enum DogCommand {
  SIT
  DOWN
  HEEL
}

type Dog implements Pet {
  name: String!
  nickname: String
  barkVolume: Int
  doesKnowCommand(dogCommand: DogCommand!): Boolean!
  isHouseTrained(atOtherHomes: Boolean): Boolean!
  owner: Human
}

interface Sentient {
  name: String!
}

interface Pet {
  name: String!
}

type Alien implements Sentient {
  name: String!
  homePlanet: String
}

type Human implements Sentient {
  name: String!
  pets: [Pet!]
}

enum CatCommand {
  JUMP
}

type Cat implements Pet {
  name: String!
  nickname: String
  doesKnowCommand(catCommand: CatCommand!): Boolean!
  meowVolume: Int
}

union CatOrDog = Cat | Dog
union DogOrHuman = Dog | Human
union HumanOrAlien = Human | Alien

input FindDogInput {
  name: String
  owner: String
}
```

## Documents

### Executable Definitions

**Formal Specification**

- For each definition {definition} in the document:
  - {definition} must be {ExecutableDefinition} (it must not be
    {TypeSystemDefinitionOrExtension}).

**Explanatory Text**

GraphQL execution will only consider the executable definitions Operation and
Fragment. Type system definitions and extensions are not executable, and are not
considered during _execution_.

To avoid ambiguity, a document containing {TypeSystemDefinitionOrExtension} is
invalid for execution.

GraphQL documents not intended to be directly executed may include
{TypeSystemDefinitionOrExtension}.

For example, the following document is invalid for execution since the original
executing schema may not know about the provided type extension:

```graphql counter-example
query getDogName {
  dog {
    name
    color
  }
}

extend type Dog {
  color: String
}
```

## Operations

### All Operation Definitions

#### Operation Type Existence

**Formal Specification**

- For each operation definition {operation} in the document:
  - Let {rootOperationType} be the _root operation type_ in {schema}
    corresponding to the kind of {operation}.
  - {rootOperationType} must exist.

**Explanatory Text**

A schema defines the _root operation type_ for each kind of operation that it
supports. Every schema must support `query` operations, however support for
`mutation` and `subscription` operations is optional.

If the schema does not include the necessary _root operation type_ for the kind
of an operation defined in the document, that operation is invalid since it
cannot be executed.

For example given the following schema:

```graphql example
type Query {
  hello: String
}
```

The following operation is valid:

```graphql example
query helloQuery {
  hello
}
```

While the following operation is invalid:

```graphql counter-example
mutation goodbyeMutation {
  goodbye
}
```

### Named Operation Definitions

#### Operation Name Uniqueness

**Formal Specification**

- For each operation definition {operation} in the document:
  - Let {operationName} be the name of {operation}.
  - If {operationName} exists:
    - Let {operations} be all operation definitions in the document named
      {operationName}.
    - {operations} must be a set of one.

**Explanatory Text**

Each named operation definition must be unique within a document when referred
to by its name.

For example the following document is valid:

```graphql example
query getDogName {
  dog {
    name
  }
}

query getOwnerName {
  dog {
    owner {
      name
    }
  }
}
```

While this document is invalid:

```graphql counter-example
query getName {
  dog {
    name
  }
}

query getName {
  dog {
    owner {
      name
    }
  }
}
```

It is invalid even if the type of each operation is different:

```graphql counter-example
query dogOperation {
  dog {
    name
  }
}

mutation dogOperation {
  mutateDog {
    id
  }
}
```

### Anonymous Operation Definitions

#### Lone Anonymous Operation

**Formal Specification**

- Let {operations} be all operation definitions in the document.
- Let {anonymous} be all anonymous operation definitions in the document.
- If {operations} is a set of more than 1:
  - {anonymous} must be empty.

**Explanatory Text**

GraphQL allows a short-hand form for defining query operations when only that
one operation exists in the document.

For example the following document is valid:

```graphql example
{
  dog {
    name
  }
}
```

While this document is invalid:

```graphql counter-example
{
  dog {
    name
  }
}

query getName {
  dog {
    owner {
      name
    }
  }
}
```

### Subscription Operation Definitions

#### Single Root Field

**Formal Specification**

- Let {subscriptionType} be the root Subscription type in {schema}.
- For each subscription operation definition {subscription} in the document:
  - Let {selectionSet} be the top level selection set on {subscription}.
  - Let {collectedFieldsMap} be the result of
    {CollectSubscriptionFields(subscriptionType, selectionSet)}.
  - {collectedFieldsMap} must have exactly one entry, which must not be an
    introspection field.

CollectSubscriptionFields(objectType, selectionSet, visitedFragments):

- If {visitedFragments} is not provided, initialize it to the empty set.
- Initialize {collectedFieldsMap} to an empty ordered map of ordered sets.
- For each {selection} in {selectionSet}:
  - {selection} must not provide the `@skip` directive.
  - {selection} must not provide the `@include` directive.
  - If {selection} is a {Field}:
    - Let {responseName} be the _response name_ of {selection} (the alias if
      defined, otherwise the field name).
    - Let {fieldsForResponseKey} be the _field set_ value in
      {collectedFieldsMap} for the key {responseName}; otherwise create the
      entry with an empty ordered set.
    - Add {selection} to the {fieldsForResponseKey}.
  - If {selection} is a {FragmentSpread}:
    - Let {fragmentSpreadName} be the name of {selection}.
    - If {fragmentSpreadName} is in {visitedFragments}, continue with the next
      {selection} in {selectionSet}.
    - Add {fragmentSpreadName} to {visitedFragments}.
    - Let {fragment} be the Fragment in the current Document whose name is
      {fragmentSpreadName}.
    - If no such {fragment} exists, continue with the next {selection} in
      {selectionSet}.
    - Let {fragmentType} be the type condition on {fragment}.
    - If {DoesFragmentTypeApply(objectType, fragmentType)} is {false}, continue
      with the next {selection} in {selectionSet}.
    - Let {fragmentSelectionSet} be the top-level selection set of {fragment}.
    - Let {fragmentCollectedFieldMap} be the result of calling
      {CollectSubscriptionFields(objectType, fragmentSelectionSet,
      visitedFragments)}.
    - For each {responseName} and {fragmentFields} in
      {fragmentCollectedFieldMap}:
      - Let {fieldsForResponseKey} be the _field set_ value in
        {collectedFieldsMap} for the key {responseName}; otherwise create the
        entry with an empty ordered set.
      - Add each item from {fragmentFields} to {fieldsForResponseKey}.
  - If {selection} is an {InlineFragment}:
    - Let {fragmentType} be the type condition on {selection}.
    - If {fragmentType} is not {null} and {DoesFragmentTypeApply(objectType,
      fragmentType)} is {false}, continue with the next {selection} in
      {selectionSet}.
    - Let {fragmentSelectionSet} be the top-level selection set of {selection}.
    - Let {fragmentCollectedFieldMap} be the result of calling
      {CollectSubscriptionFields(objectType, fragmentSelectionSet,
      visitedFragments)}.
    - For each {responseName} and {fragmentFields} in
      {fragmentCollectedFieldMap}:
      - Let {fieldsForResponseKey} be the _field set_ value in
        {collectedFieldsMap} for the key {responseName}; otherwise create the
        entry with an empty ordered set.
      - Add each item from {fragmentFields} to {fieldsForResponseKey}.
- Return {collectedFieldsMap}.

Note: This algorithm is very similar to {CollectFields()}, it differs in that it
does not have access to runtime variables and thus the `@skip` and `@include`
directives cannot be used.

**Explanatory Text**

Subscription operations must have exactly one root field.

To enable us to determine this without access to runtime variables, we must
forbid the `@skip` and `@include` directives in the root selection set.

Valid examples:

```graphql example
subscription sub {
  newMessage {
    body
    sender
  }
}
```

```graphql example
subscription sub {
  ...newMessageFields
}

fragment newMessageFields on Subscription {
  newMessage {
    body
    sender
  }
}
```

Invalid:

```graphql counter-example
subscription sub {
  newMessage {
    body
    sender
  }
  disallowedSecondRootField
}
```

```graphql counter-example
subscription sub {
  ...multipleSubscriptions
}

fragment multipleSubscriptions on Subscription {
  newMessage {
    body
    sender
  }
  disallowedSecondRootField
}
```

We do not allow the `@skip` and `@include` directives at the root of the
subscription operation. The following example is also invalid:

```graphql counter-example
subscription requiredRuntimeValidation($bool: Boolean!) {
  newMessage @include(if: $bool) {
    body
    sender
  }
  disallowedSecondRootField @skip(if: $bool)
}
```

The root field of a subscription operation must not be an introspection field.
The following example is also invalid:

```graphql counter-example
subscription sub {
  __typename
}
```

Note: While each subscription must have exactly one root field, a document may
contain any number of operations, each of which may contain different root
fields. When executed, a document containing multiple subscription operations
must provide the operation name as described in {GetOperation()}.

## Fields

### Field Selections

Field selections must exist on Object, Interface, and Union types.

**Formal Specification**

- For each {selection} in the document:
  - Let {fieldName} be the target field of {selection}.
  - {fieldName} must be defined on type in scope.

**Explanatory Text**

The target field of a field selection must be defined on the scoped type of the
selection set. There are no limitations on alias names.

For example the following fragment would not pass validation:

```graphql counter-example
fragment fieldNotDefined on Dog {
  meowVolume
}

fragment aliasedLyingFieldTargetNotDefined on Dog {
  barkVolume: kawVolume
}
```

For interfaces, direct field selection can only be done on fields. Fields of
concrete implementers are not relevant to the validity of the given
interface-typed selection set.

For example, the following is valid:

```graphql example
fragment interfaceFieldSelection on Pet {
  name
}
```

and the following is invalid:

```graphql counter-example
fragment definedOnImplementersButNotInterface on Pet {
  nickname
}
```

Because unions do not define fields, fields may not be directly selected from a
union-typed selection set, with the exception of the meta-field {\_\_typename}.
Fields from a union-typed selection set must only be queried indirectly via a
fragment.

For example the following is valid:

```graphql example
fragment inDirectFieldSelectionOnUnion on CatOrDog {
  __typename
  ... on Pet {
    name
  }
  ... on Dog {
    barkVolume
  }
}
```

But the following is invalid:

```graphql counter-example
fragment directFieldSelectionOnUnion on CatOrDog {
  name
  barkVolume
}
```

### Field Selection Merging

**Formal Specification**

- Let {set} be any selection set defined in the GraphQL document.
- {FieldsInSetCanMerge(set)} must be true.

FieldsInSetCanMerge(set):

- Let {fieldsForName} be the set of selections with a given _response name_ in
  {set} including visiting fragments and inline fragments.
- Given each pair of distinct members {fieldA} and {fieldB} in {fieldsForName}:
  - {SameResponseShape(fieldA, fieldB)} must be true.
  - If the parent types of {fieldA} and {fieldB} are equal or if either is not
    an Object Type:
    - {fieldA} and {fieldB} must have identical field names.
    - {fieldA} and {fieldB} must have identical sets of arguments.
    - Let {mergedSet} be the result of adding the selection set of {fieldA} and
      the selection set of {fieldB}.
    - {FieldsInSetCanMerge(mergedSet)} must be true.

SameResponseShape(fieldA, fieldB):

- Let {typeA} be the return type of {fieldA}.
- Let {typeB} be the return type of {fieldB}.
- If {typeA} or {typeB} is Non-Null:
  - If {typeA} or {typeB} is nullable, return {false}.
  - Let {typeA} be the nullable type of {typeA}.
  - Let {typeB} be the nullable type of {typeB}.
- If {typeA} or {typeB} is List:
  - If {typeA} or {typeB} is not List, return {false}.
  - Let {typeA} be the item type of {typeA}.
  - Let {typeB} be the item type of {typeB}.
  - Repeat from step 3.
- If {typeA} or {typeB} is Scalar or Enum:
  - If {typeA} and {typeB} are the same type return {true}, otherwise return
    {false}.
- Assert: {typeA} is an object, union or interface type.
- Assert: {typeB} is an object, union or interface type.
- Let {mergedSet} be the result of adding the selection set of {fieldA} and the
  selection set of {fieldB}.
- Let {fieldsForName} be the set of selections with a given _response name_ in
  {mergedSet} including visiting fragments and inline fragments.
- Given each pair of distinct members {subfieldA} and {subfieldB} in
  {fieldsForName}:
  - If {SameResponseShape(subfieldA, subfieldB)} is {false}, return {false}.
- Return {true}.

Note: In prior versions of the spec the term "composite" was used to signal a
type that is either an Object, Interface or Union type.

**Explanatory Text**

If multiple field selections with the same _response name_ are encountered
during _execution_, the field and arguments to execute and the resulting value
should be unambiguous. Therefore any two field selections which might both be
encountered for the same object are only valid if they are equivalent.

During execution, the simultaneous execution of fields with the same response
<<<<<<< HEAD
name is accomplished by {CollectSubfields()}.
=======
name is accomplished by {CollectSubfields()} before execution.
>>>>>>> 1be44d05

For simple hand-written GraphQL, this rule is obviously a clear developer error,
however nested fragments can make this difficult to detect manually.

The following selections correctly merge:

```graphql example
fragment mergeIdenticalFields on Dog {
  name
  name
}

fragment mergeIdenticalAliasesAndFields on Dog {
  otherName: name
  otherName: name
}
```

The following is not able to merge:

```graphql counter-example
fragment conflictingBecauseAlias on Dog {
  name: nickname
  name
}
```

Identical fields are also merged if they have identical arguments. Both values
and variables can be correctly merged.

For example the following correctly merge:

```graphql example
fragment mergeIdenticalFieldsWithIdenticalArgs on Dog {
  doesKnowCommand(dogCommand: SIT)
  doesKnowCommand(dogCommand: SIT)
}

fragment mergeIdenticalFieldsWithIdenticalValues on Dog {
  doesKnowCommand(dogCommand: $dogCommand)
  doesKnowCommand(dogCommand: $dogCommand)
}
```

The following do not correctly merge:

```graphql counter-example
fragment conflictingArgsOnValues on Dog {
  doesKnowCommand(dogCommand: SIT)
  doesKnowCommand(dogCommand: HEEL)
}

fragment conflictingArgsValueAndVar on Dog {
  doesKnowCommand(dogCommand: SIT)
  doesKnowCommand(dogCommand: $dogCommand)
}

fragment conflictingArgsWithVars on Dog {
  doesKnowCommand(dogCommand: $varOne)
  doesKnowCommand(dogCommand: $varTwo)
}

fragment differingArgs on Dog {
  doesKnowCommand(dogCommand: SIT)
  doesKnowCommand
}
```

The following fields would not merge together, however both cannot be
encountered against the same object, so they are safe:

```graphql example
fragment safeDifferingFields on Pet {
  ... on Dog {
    volume: barkVolume
  }
  ... on Cat {
    volume: meowVolume
  }
}

fragment safeDifferingArgs on Pet {
  ... on Dog {
    doesKnowCommand(dogCommand: SIT)
  }
  ... on Cat {
    doesKnowCommand(catCommand: JUMP)
  }
}
```

However, the field responses must be shapes which can be merged. For example,
leaf types must not differ. In this example, `someValue` might be a `String` or
an `Int`:

```graphql counter-example
fragment conflictingDifferingResponses on Pet {
  ... on Dog {
    someValue: nickname
  }
  ... on Cat {
    someValue: meowVolume
  }
}
```

### Leaf Field Selections

**Formal Specification**

- For each {selection} in the document:
  - Let {selectionType} be the unwrapped result type of {selection}.
  - If {selectionType} is a scalar or enum:
    - The subselection set of that selection must be empty.
  - If {selectionType} is an interface, union, or object:
    - The subselection set of that selection must not be empty.

**Explanatory Text**

A field subselection is not allowed on leaf fields. A leaf field is any field
with a scalar or enum unwrapped type.

The following is valid.

```graphql example
fragment scalarSelection on Dog {
  barkVolume
}
```

The following is invalid.

```graphql counter-example
fragment scalarSelectionsNotAllowedOnInt on Dog {
  barkVolume {
    sinceWhen
  }
}
```

Conversely, non-leaf fields must have a field subselection. A non-leaf field is
any field with an object, interface, or union unwrapped type.

Let's assume the following additions to the query root operation type of the
schema:

```graphql example
extend type Query {
  human: Human
  pet: Pet
  catOrDog: CatOrDog
}
```

The following examples are invalid because they include non-leaf fields without
a field subselection.

```graphql counter-example
query directQueryOnObjectWithoutSubFields {
  human
}

query directQueryOnInterfaceWithoutSubFields {
  pet
}

query directQueryOnUnionWithoutSubFields {
  catOrDog
}
```

However the following example is valid since it includes a field subselection.

```graphql example
query directQueryOnObjectWithSubFields {
  human {
    name
  }
}
```

## Arguments

Arguments are provided to both fields and directives. The following validation
rules apply in both cases.

### Argument Names

**Formal Specification**

- For each {argument} in the document:
  - Let {argumentName} be the Name of {argument}.
  - Let {argumentDefinition} be the argument definition provided by the parent
    field or definition named {argumentName}.
  - {argumentDefinition} must exist.

**Explanatory Text**

Every argument provided to a field or directive must be defined in the set of
possible arguments of that field or directive.

For example the following are valid:

```graphql example
fragment argOnRequiredArg on Dog {
  doesKnowCommand(dogCommand: SIT)
}

fragment argOnOptional on Dog {
  isHouseTrained(atOtherHomes: true) @include(if: true)
}
```

the following is invalid since `command` is not defined on `DogCommand`.

```graphql counter-example
fragment invalidArgName on Dog {
  doesKnowCommand(command: CLEAN_UP_HOUSE)
}
```

and this is also invalid as `unless` is not defined on `@include`.

```graphql counter-example
fragment invalidArgName on Dog {
  isHouseTrained(atOtherHomes: true) @include(unless: false)
}
```

In order to explore more complicated argument examples, let's add the following
to our type system:

```graphql example
type Arguments {
  multipleRequirements(x: Int!, y: Int!): Int!
  booleanArgField(booleanArg: Boolean): Boolean
  floatArgField(floatArg: Float): Float
  intArgField(intArg: Int): Int
  nonNullBooleanArgField(nonNullBooleanArg: Boolean!): Boolean!
  booleanListArgField(booleanListArg: [Boolean]!): [Boolean]
  optionalNonNullBooleanArgField(optionalBooleanArg: Boolean! = false): Boolean!
}

extend type Query {
  arguments: Arguments
}
```

Order does not matter in arguments. Therefore both the following examples are
valid.

```graphql example
fragment multipleArgs on Arguments {
  multipleRequirements(x: 1, y: 2)
}

fragment multipleArgsReverseOrder on Arguments {
  multipleRequirements(y: 2, x: 1)
}
```

### Argument Uniqueness

Fields and directives treat arguments as a mapping of argument name to value.
More than one argument with the same name in an argument set is ambiguous and
invalid.

**Formal Specification**

- For each {argument} in the Document:
  - Let {argumentName} be the Name of {argument}.
  - Let {arguments} be all Arguments named {argumentName} in the Argument Set
    which contains {argument}.
  - {arguments} must be the set containing only {argument}.

### Required Arguments

- For each Field or Directive in the document:
  - Let {arguments} be the arguments provided by the Field or Directive.
  - Let {argumentDefinitions} be the set of argument definitions of that Field
    or Directive.
  - For each {argumentDefinition} in {argumentDefinitions}:
    - Let {type} be the expected type of {argumentDefinition}.
    - Let {defaultValue} be the default value of {argumentDefinition}.
    - If {type} is Non-Null and {defaultValue} does not exist:
      - Let {argumentName} be the name of {argumentDefinition}.
      - Let {argument} be the argument in {arguments} named {argumentName}.
      - {argument} must exist.
      - Let {value} be the value of {argument}.
      - {value} must not be the {null} literal.

**Explanatory Text**

Arguments can be required. An argument is required if the argument type is
non-null and does not have a default value. Otherwise, the argument is optional.

For example the following are valid:

```graphql example
fragment goodBooleanArg on Arguments {
  booleanArgField(booleanArg: true)
}

fragment goodNonNullArg on Arguments {
  nonNullBooleanArgField(nonNullBooleanArg: true)
}
```

The argument can be omitted from a field with a nullable argument.

Therefore the following fragment is valid:

```graphql example
fragment goodBooleanArgDefault on Arguments {
  booleanArgField
}
```

but this is not valid on a required argument.

```graphql counter-example
fragment missingRequiredArg on Arguments {
  nonNullBooleanArgField
}
```

Providing the explicit value {null} is also not valid since required arguments
always have a non-null type.

```graphql counter-example
fragment missingRequiredArg on Arguments {
  nonNullBooleanArgField(nonNullBooleanArg: null)
}
```

## Fragments

### Fragment Declarations

#### Fragment Name Uniqueness

**Formal Specification**

- For each fragment definition {fragment} in the document:
  - Let {fragmentName} be the name of {fragment}.
  - Let {fragments} be all fragment definitions in the document named
    {fragmentName}.
  - {fragments} must be a set of one.

**Explanatory Text**

Fragment definitions are referenced in fragment spreads by name. To avoid
ambiguity, each fragment's name must be unique within a document.

Inline fragments are not considered fragment definitions, and are unaffected by
this validation rule.

For example the following document is valid:

```graphql example
{
  dog {
    ...fragmentOne
    ...fragmentTwo
  }
}

fragment fragmentOne on Dog {
  name
}

fragment fragmentTwo on Dog {
  owner {
    name
  }
}
```

While this document is invalid:

```graphql counter-example
{
  dog {
    ...fragmentOne
  }
}

fragment fragmentOne on Dog {
  name
}

fragment fragmentOne on Dog {
  owner {
    name
  }
}
```

#### Fragment Spread Type Existence

**Formal Specification**

- For each named spread {namedSpread} in the document:
  - Let {fragment} be the target of {namedSpread}.
  - The target type of {fragment} must be defined in the schema.

**Explanatory Text**

Fragments must be specified on types that exist in the schema. This applies for
both named and inline fragments. If they are not defined in the schema, the
fragment is invalid.

For example the following fragments are valid:

```graphql example
fragment correctType on Dog {
  name
}

fragment inlineFragment on Dog {
  ... on Dog {
    name
  }
}

fragment inlineFragment2 on Dog {
  ... @include(if: true) {
    name
  }
}
```

and the following do not validate:

```graphql counter-example
fragment notOnExistingType on NotInSchema {
  name
}

fragment inlineNotExistingType on Dog {
  ... on NotInSchema {
    name
  }
}
```

#### Fragments on Object, Interface or Union Types

**Formal Specification**

- For each {fragment} defined in the document:
  - The target type of fragment must have kind {UNION}, {INTERFACE}, or
    {OBJECT}.

**Explanatory Text**

Fragments can only be declared on unions, interfaces, and objects. They are
invalid on scalars. They can only be applied on non-leaf fields. This rule
applies to both inline and named fragments.

The following fragment declarations are valid:

```graphql example
fragment fragOnObject on Dog {
  name
}

fragment fragOnInterface on Pet {
  name
}

fragment fragOnUnion on CatOrDog {
  ... on Dog {
    name
  }
}
```

and the following are invalid:

```graphql counter-example
fragment fragOnScalar on Int {
  something
}

fragment inlineFragOnScalar on Dog {
  ... on Boolean {
    somethingElse
  }
}
```

#### Fragments Must Be Used

**Formal Specification**

- For each {fragment} defined in the document:
  - {fragment} must be the target of at least one spread in the document.

**Explanatory Text**

Defined fragments must be used within a document.

For example the following is an invalid document:

```raw graphql counter-example
fragment nameFragment on Dog { # unused
  name
}

{
  dog {
    name
  }
}
```

### Fragment Spreads

Field selection is also determined by spreading fragments into one another. The
selection set of the target fragment is combined into the selection set at the
level at which the target fragment is referenced.

#### Fragment Spread Target Defined

**Formal Specification**

- For every {namedSpread} in the document:
  - Let {fragment} be the target of {namedSpread}.
  - {fragment} must be defined in the document.

**Explanatory Text**

Named fragment spreads must refer to fragments defined within the document. It
is a validation error if the target of a spread is not defined.

```graphql counter-example
{
  dog {
    ...undefinedFragment
  }
}
```

#### Fragment Spreads Must Not Form Cycles

**Formal Specification**

- For each {fragmentDefinition} in the document:
  - Let {visited} be the empty set.
  - {DetectFragmentCycles(fragmentDefinition, visited)}.

DetectFragmentCycles(fragmentDefinition, visited):

- Let {spreads} be all fragment spread descendants of {fragmentDefinition}.
- For each {spread} in {spreads}:
  - {visited} must not contain {spread}.
  - Let {nextVisited} be the set including {spread} and members of {visited}.
  - Let {nextFragmentDefinition} be the target of {spread}.
  - {DetectFragmentCycles(nextFragmentDefinition, nextVisited)}.

**Explanatory Text**

The graph of fragment spreads must not form any cycles including spreading
itself. Otherwise an operation could infinitely spread or infinitely execute on
cycles in the underlying data.

This invalidates fragments that would result in an infinite spread:

```graphql counter-example
{
  dog {
    ...nameFragment
  }
}

fragment nameFragment on Dog {
  name
  ...barkVolumeFragment
}

fragment barkVolumeFragment on Dog {
  barkVolume
  ...nameFragment
}
```

If the above fragments were inlined, this would result in the infinitely large:

```graphql example
{
  dog {
    name
    barkVolume
    name
    barkVolume
    name
    barkVolume
    name
    # forever...
  }
}
```

This also invalidates fragments that would result in an infinite recursion when
executed against cyclic data:

```graphql counter-example
{
  dog {
    ...dogFragment
  }
}

fragment dogFragment on Dog {
  name
  owner {
    ...ownerFragment
  }
}

fragment ownerFragment on Human {
  name
  pets {
    ...dogFragment
  }
}
```

#### Fragment Spread Is Possible

**Formal Specification**

- For each {spread} (named or inline) defined in the document:
  - Let {fragment} be the target of {spread}.
  - Let {fragmentType} be the type condition of {fragment}.
  - Let {parentType} be the type of the selection set containing {spread}.
  - Let {applicableTypes} be the intersection of
    {GetPossibleTypes(fragmentType)} and {GetPossibleTypes(parentType)}.
  - {applicableTypes} must not be empty.

GetPossibleTypes(type):

- If {type} is an object type, return a set containing {type}.
- If {type} is an interface type, return the set of types implementing {type}.
- If {type} is a union type, return the set of possible types of {type}.

**Explanatory Text**

Fragments are declared on a type and will only apply when the runtime object
type matches the type condition. They also are spread within the context of a
parent type. A fragment spread is only valid if its type condition could ever
apply within the parent type.

##### Object Spreads in Object Scope

In the scope of an object type, the only valid object type fragment spread is
one that applies to the same type that is in scope.

For example

```graphql example
fragment dogFragment on Dog {
  ... on Dog {
    barkVolume
  }
}
```

and the following is invalid

```graphql counter-example
fragment catInDogFragmentInvalid on Dog {
  ... on Cat {
    meowVolume
  }
}
```

##### Abstract Spreads in Object Scope

In scope of an object type, unions or interface spreads can be used if the
object type implements the interface or is a member of the union.

For example

```graphql example
fragment petNameFragment on Pet {
  name
}

fragment interfaceWithinObjectFragment on Dog {
  ...petNameFragment
}
```

is valid because {Dog} implements Pet.

Likewise

```graphql example
fragment catOrDogNameFragment on CatOrDog {
  ... on Cat {
    meowVolume
  }
}

fragment unionWithObjectFragment on Dog {
  ...catOrDogNameFragment
}
```

is valid because {Dog} is a member of the {CatOrDog} union. It is worth noting
that if one inspected the contents of the {CatOrDogNameFragment} you could note
that no valid results would ever be returned. However we do not specify this as
invalid because we only consider the fragment declaration, not its body.

##### Object Spreads in Abstract Scope

Union or interface spreads can be used within the context of an object type
fragment, but only if the object type is one of the possible types of that
interface or union.

For example, the following fragments are valid:

```graphql example
fragment petFragment on Pet {
  name
  ... on Dog {
    barkVolume
  }
}

fragment catOrDogFragment on CatOrDog {
  ... on Cat {
    meowVolume
  }
}
```

{petFragment} is valid because {Dog} implements the interface {Pet}.
{catOrDogFragment} is valid because {Cat} is a member of the {CatOrDog} union.

By contrast the following fragments are invalid:

```graphql counter-example
fragment sentientFragment on Sentient {
  ... on Dog {
    barkVolume
  }
}

fragment humanOrAlienFragment on HumanOrAlien {
  ... on Cat {
    meowVolume
  }
}
```

{Dog} does not implement the interface {Sentient} and therefore
{sentientFragment} can never return meaningful results. Therefore the fragment
is invalid. Likewise {Cat} is not a member of the union {HumanOrAlien}, and it
can also never return meaningful results, making it invalid.

##### Abstract Spreads in Abstract Scope

Union or interfaces fragments can be used within each other. As long as there
exists at least _one_ object type that exists in the intersection of the
possible types of the scope and the spread, the spread is considered valid.

So for example

```graphql example
fragment unionWithInterface on Pet {
  ...dogOrHumanFragment
}

fragment dogOrHumanFragment on DogOrHuman {
  ... on Dog {
    barkVolume
  }
}
```

is considered valid because {Dog} implements interface {Pet} and is a member of
{DogOrHuman}.

However

```graphql counter-example
fragment nonIntersectingInterfaces on Pet {
  ...sentientFragment
}

fragment sentientFragment on Sentient {
  name
}
```

is not valid because there exists no type that implements both {Pet} and
{Sentient}.

**Interface Spreads in Implemented Interface Scope**

Additionally, an interface type fragment can always be spread into an interface
scope which it implements.

In the example below, the `...resourceFragment` fragments spreads is valid,
since `Resource` implements `Node`.

```raw graphql example
interface Node {
  id: ID!
}

interface Resource implements Node {
  id: ID!
  url: String
}

fragment interfaceWithInterface on Node {
  ...resourceFragment
}

fragment resourceFragment on Resource {
  url
}
```

## Values

### Values of Correct Type

**Formal Specification**

- For each literal Input Value {value} in the document:
  - Let {type} be the type expected in the position {value} is found.
  - {value} must be coercible to {type} (with the assumption that any
    {variableUsage} nested within {value} will represent a runtime value valid
    for usage in its position).

**Explanatory Text**

Literal values must be compatible with the type expected in the position they
are found as per the coercion rules defined in the Type System chapter.

Note: A {ListValue} or {ObjectValue} may contain nested Input Values, some of
which may be a variable usage. The
[All Variable Usages Are Allowed](#sec-All-Variable-Usages-Are-Allowed)
validation rule ensures that each {variableUsage} is of a type allowed in its
position. The [Coercing Variable Values](#sec-Coercing-Variable-Values)
algorithm ensures runtime values for variables coerce correctly. Therefore, for
the purposes of the "coercible" assertion in this validation rule, we can assume
the runtime value of each {variableUsage} is valid for usage in its position.

The type expected in a position includes the type defined by the argument a
value is provided for, the type defined by an input object field a value is
provided for, and the type of a variable definition a default value is provided
for.

The following examples are valid use of value literals:

```graphql example
fragment goodBooleanArg on Arguments {
  booleanArgField(booleanArg: true)
}

fragment coercedIntIntoFloatArg on Arguments {
  # Note: The input coercion rules for Float allow Int literals.
  floatArgField(floatArg: 123)
}

query goodComplexDefaultValue($search: FindDogInput = { name: "Fido" }) {
  findDog(searchBy: $search) {
    name
  }
}
```

Non-coercible values (such as a String into an Int) are invalid. The following
examples are invalid:

```graphql counter-example
fragment stringIntoInt on Arguments {
  intArgField(intArg: "123")
}

query badComplexValue {
  findDog(searchBy: { name: 123 }) {
    name
  }
}
```

### Input Object Field Names

**Formal Specification**

- For each Input Object Field {inputField} in the document:
  - Let {inputFieldName} be the Name of {inputField}.
  - Let {inputFieldDefinition} be the input field definition provided by the
    parent input object type named {inputFieldName}.
  - {inputFieldDefinition} must exist.

**Explanatory Text**

Every input field provided in an input object value must be defined in the set
of possible fields of that input object's expected type.

For example the following example input object is valid:

```graphql example
{
  findDog(searchBy: { name: "Fido" }) {
    name
  }
}
```

While the following example input-object uses a field "favoriteCookieFlavor"
which is not defined on the expected type:

```graphql counter-example
{
  findDog(searchBy: { favoriteCookieFlavor: "Bacon" }) {
    name
  }
}
```

### Input Object Field Uniqueness

**Formal Specification**

- For each input object value {inputObject} in the document:
  - For every {inputField} in {inputObject}:
    - Let {name} be the Name of {inputField}.
    - Let {fields} be all Input Object Fields named {name} in {inputObject}.
    - {fields} must be the set containing only {inputField}.

**Explanatory Text**

Input objects must not contain more than one field of the same name, otherwise
an ambiguity would exist which includes an ignored portion of syntax.

For example the following document will not pass validation.

```graphql counter-example
{
  field(arg: { field: true, field: false })
}
```

### Input Object Required Fields

**Formal Specification**

- For each Input Object in the document:
  - Let {fields} be the fields provided by that Input Object.
  - Let {fieldDefinitions} be the set of input field definitions of that Input
    Object.
  - For each {fieldDefinition} in {fieldDefinitions}:
    - Let {type} be the expected type of {fieldDefinition}.
    - Let {defaultValue} be the default value of {fieldDefinition}.
    - If {type} is Non-Null and {defaultValue} does not exist:
      - Let {fieldName} be the name of {fieldDefinition}.
      - Let {field} be the input field in {fields} named {fieldName}.
      - {field} must exist.
      - Let {value} be the value of {field}.
      - {value} must not be the {null} literal.

**Explanatory Text**

Input object fields may be required. Much like a field may have required
arguments, an input object may have required fields. An input field is required
if it has a non-null type and does not have a default value. Otherwise, the
input object field is optional.

## Directives

### Directives Are Defined

**Formal Specification**

- For every {directive} in a document:
  - Let {directiveName} be the name of {directive}.
  - Let {directiveDefinition} be the directive named {directiveName}.
  - {directiveDefinition} must exist.

**Explanatory Text**

GraphQL services define what directives they support. For each usage of a
directive, the directive must be available on that service.

### Directives Are in Valid Locations

**Formal Specification**

- For every {directive} in a document:
  - Let {directiveName} be the name of {directive}.
  - Let {directiveDefinition} be the directive named {directiveName}.
  - Let {locations} be the valid locations for {directiveDefinition}.
  - Let {adjacent} be the AST node the directive affects.
  - {adjacent} must be represented by an item within {locations}.

**Explanatory Text**

GraphQL services define what directives they support and where they support
them. For each usage of a directive, the directive must be used in a location
that the service has declared support for.

For example the following document will not pass validation because `@skip` does
not provide `QUERY` as a valid location.

```graphql counter-example
query @skip(if: $foo) {
  field
}
```

### Directives Are Unique per Location

**Formal Specification**

- For every {location} in the document for which Directives can apply:
  - Let {directives} be the set of Directives which apply to {location} and are
    not repeatable.
  - For each {directive} in {directives}:
    - Let {directiveName} be the name of {directive}.
    - Let {namedDirectives} be the set of all Directives named {directiveName}
      in {directives}.
    - {namedDirectives} must be a set of one.

**Explanatory Text**

GraphQL allows directives that are defined as `repeatable` to be used more than
once on the definition they apply to, possibly with different arguments. In
contrast, if a directive is not `repeatable`, then only one occurrence of it is
allowed per location.

For example, the following document will not pass validation because
non-repeatable `@skip` has been used twice for the same field:

```raw graphql counter-example
query ($foo: Boolean = true, $bar: Boolean = false) {
  field @skip(if: $foo) @skip(if: $bar)
}
```

However the following example is valid because `@skip` has been used only once
per location, despite being used twice in the operation and on the same named
field:

```raw graphql example
query ($foo: Boolean = true, $bar: Boolean = false) {
  field @skip(if: $foo) {
    subfieldA
  }
  field @skip(if: $bar) {
    subfieldB
  }
}
```

## Variables

### Variable Uniqueness

**Formal Specification**

- For every {operation} in the document:
  - For every {variable} defined on {operation}:
    - Let {variableName} be the name of {variable}.
    - Let {variables} be the set of all variables named {variableName} on
      {operation}.
    - {variables} must be a set of one.

**Explanatory Text**

If any operation defines more than one variable with the same name, it is
ambiguous and invalid. It is invalid even if the type of the duplicate variable
is the same.

```graphql counter-example
query houseTrainedQuery($atOtherHomes: Boolean, $atOtherHomes: Boolean) {
  dog {
    isHouseTrained(atOtherHomes: $atOtherHomes)
  }
}
```

It is valid for multiple operations to define a variable with the same name. If
two operations reference the same fragment, it might actually be necessary:

```graphql example
query A($atOtherHomes: Boolean) {
  ...HouseTrainedFragment
}

query B($atOtherHomes: Boolean) {
  ...HouseTrainedFragment
}

fragment HouseTrainedFragment on Query {
  dog {
    isHouseTrained(atOtherHomes: $atOtherHomes)
  }
}
```

### Variables Are Input Types

**Formal Specification**

- For every {operation} in a {document}:
  - For every {variable} on each {operation}:
    - Let {variableType} be the type of {variable}.
    - {IsInputType(variableType)} must be {true}.

**Explanatory Text**

Variables can only be input types. Objects, unions, and interfaces cannot be
used as inputs.

For these examples, consider the following type system additions:

```graphql example
extend type Query {
  booleanList(booleanListArg: [Boolean!]): Boolean
}
```

The following operations are valid:

```graphql example
query takesBoolean($atOtherHomes: Boolean) {
  dog {
    isHouseTrained(atOtherHomes: $atOtherHomes)
  }
}

query takesComplexInput($search: FindDogInput) {
  findDog(searchBy: $search) {
    name
  }
}

query TakesListOfBooleanBang($booleans: [Boolean!]) {
  booleanList(booleanListArg: $booleans)
}
```

The following operations are invalid:

```graphql counter-example
query takesCat($cat: Cat) {
  # ...
}

query takesDogBang($dog: Dog!) {
  # ...
}

query takesListOfPet($pets: [Pet]) {
  # ...
}

query takesCatOrDog($catOrDog: CatOrDog) {
  # ...
}
```

### All Variable Uses Defined

**Formal Specification**

- For each {operation} in a document:
  - For each {variableUsage} in scope, variable must be in {operation}'s
    variable list.
  - Let {fragments} be every fragment referenced by that {operation}
    transitively.
  - For each {fragment} in {fragments}:
    - For each {variableUsage} in scope of {fragment}, variable must be in
      {operation}'s variable list.

**Explanatory Text**

Variables are scoped on a per-operation basis. That means that any variable used
within the context of an operation must be defined at the top level of that
operation

For example:

```graphql example
query variableIsDefined($atOtherHomes: Boolean) {
  dog {
    isHouseTrained(atOtherHomes: $atOtherHomes)
  }
}
```

is valid. ${atOtherHomes} is defined by the operation.

By contrast the following document is invalid:

```graphql counter-example
query variableIsNotDefined {
  dog {
    isHouseTrained(atOtherHomes: $atOtherHomes)
  }
}
```

${atOtherHomes} is not defined by the operation.

Fragments complicate this rule. Any fragment transitively included by an
operation has access to the variables defined by that operation. Fragments can
appear within multiple operations and therefore variable usages must correspond
to variable definitions in all of those operations.

For example the following is valid:

```graphql example
query variableIsDefinedUsedInSingleFragment($atOtherHomes: Boolean) {
  dog {
    ...isHouseTrainedFragment
  }
}

fragment isHouseTrainedFragment on Dog {
  isHouseTrained(atOtherHomes: $atOtherHomes)
}
```

since {isHouseTrainedFragment} is used within the context of the operation
{variableIsDefinedUsedInSingleFragment} and the variable is defined by that
operation.

On the other hand, if a fragment is included within an operation that does not
define a referenced variable, the document is invalid.

```graphql counter-example
query variableIsNotDefinedUsedInSingleFragment {
  dog {
    ...isHouseTrainedFragment
  }
}

fragment isHouseTrainedFragment on Dog {
  isHouseTrained(atOtherHomes: $atOtherHomes)
}
```

This applies transitively as well, so the following also fails:

```graphql counter-example
query variableIsNotDefinedUsedInNestedFragment {
  dog {
    ...outerHouseTrainedFragment
  }
}

fragment outerHouseTrainedFragment on Dog {
  ...isHouseTrainedFragment
}

fragment isHouseTrainedFragment on Dog {
  isHouseTrained(atOtherHomes: $atOtherHomes)
}
```

Variables must be defined in all operations in which a fragment is used.

```graphql example
query houseTrainedQueryOne($atOtherHomes: Boolean) {
  dog {
    ...isHouseTrainedFragment
  }
}

query houseTrainedQueryTwo($atOtherHomes: Boolean) {
  dog {
    ...isHouseTrainedFragment
  }
}

fragment isHouseTrainedFragment on Dog {
  isHouseTrained(atOtherHomes: $atOtherHomes)
}
```

However the following does not validate:

```graphql counter-example
query houseTrainedQueryOne($atOtherHomes: Boolean) {
  dog {
    ...isHouseTrainedFragment
  }
}

query houseTrainedQueryTwoNotDefined {
  dog {
    ...isHouseTrainedFragment
  }
}

fragment isHouseTrainedFragment on Dog {
  isHouseTrained(atOtherHomes: $atOtherHomes)
}
```

This is because {houseTrainedQueryTwoNotDefined} does not define a variable
${atOtherHomes} but that variable is used by {isHouseTrainedFragment} which is
included in that operation.

### All Variables Used

**Formal Specification**

- For every {operation} in the document:
  - Let {variables} be the variables defined by that {operation}.
  - Each {variable} in {variables} must be used at least once in either the
    operation scope itself or any fragment transitively referenced by that
    operation.

**Explanatory Text**

All variables defined by an operation must be used in that operation or a
fragment transitively included by that operation. Unused variables cause a
validation error.

For example the following is invalid:

```graphql counter-example
query variableUnused($atOtherHomes: Boolean) {
  dog {
    isHouseTrained
  }
}
```

because ${atOtherHomes} is not referenced.

These rules apply to transitive fragment spreads as well:

```graphql example
query variableUsedInFragment($atOtherHomes: Boolean) {
  dog {
    ...isHouseTrainedFragment
  }
}

fragment isHouseTrainedFragment on Dog {
  isHouseTrained(atOtherHomes: $atOtherHomes)
}
```

The above is valid since ${atOtherHomes} is used in {isHouseTrainedFragment}
which is included by {variableUsedInFragment}.

If that fragment did not have a reference to ${atOtherHomes} it would be not
valid:

```graphql counter-example
query variableNotUsedWithinFragment($atOtherHomes: Boolean) {
  dog {
    ...isHouseTrainedWithoutVariableFragment
  }
}

fragment isHouseTrainedWithoutVariableFragment on Dog {
  isHouseTrained
}
```

All operations in a document must use all of their variables.

As a result, the following document does not validate.

```graphql counter-example
query queryWithUsedVar($atOtherHomes: Boolean) {
  dog {
    ...isHouseTrainedFragment
  }
}

query queryWithExtraVar($atOtherHomes: Boolean, $extra: Int) {
  dog {
    ...isHouseTrainedFragment
  }
}

fragment isHouseTrainedFragment on Dog {
  isHouseTrained(atOtherHomes: $atOtherHomes)
}
```

This document is not valid because {queryWithExtraVar} defines an extraneous
variable.

### All Variable Usages Are Allowed

**Formal Specification**

- For each {operation} in {document}:
  - Let {variableUsages} be all usages transitively included in the {operation}.
  - For each {variableUsage} in {variableUsages}:
    - Let {variableName} be the name of {variableUsage}.
    - Let {variableDefinition} be the {VariableDefinition} named {variableName}
      defined within {operation}.
    - {IsVariableUsageAllowed(variableDefinition, variableUsage)} must be
      {true}.

IsVariableUsageAllowed(variableDefinition, variableUsage):

- Let {variableType} be the expected type of {variableDefinition}.
- Let {locationType} be the expected type of the {Argument}, {ObjectField}, or
  {ListValue} entry where {variableUsage} is located.
- If {locationType} is a non-null type AND {variableType} is NOT a non-null
  type:
  - Let {hasNonNullVariableDefaultValue} be {true} if a default value exists for
    {variableDefinition} and is not the value {null}.
  - Let {hasLocationDefaultValue} be {true} if a default value exists for the
    {Argument} or {ObjectField} where {variableUsage} is located.
  - If {hasNonNullVariableDefaultValue} is NOT {true} AND
    {hasLocationDefaultValue} is NOT {true}, return {false}.
  - Let {nullableLocationType} be the unwrapped nullable type of {locationType}.
  - Return {AreTypesCompatible(variableType, nullableLocationType)}.
- Return {AreTypesCompatible(variableType, locationType)}.

AreTypesCompatible(variableType, locationType):

- If {locationType} is a non-null type:
  - If {variableType} is NOT a non-null type, return {false}.
  - Let {nullableLocationType} be the unwrapped nullable type of {locationType}.
  - Let {nullableVariableType} be the unwrapped nullable type of {variableType}.
  - Return {AreTypesCompatible(nullableVariableType, nullableLocationType)}.
- Otherwise, if {variableType} is a non-null type:
  - Let {nullableVariableType} be the nullable type of {variableType}.
  - Return {AreTypesCompatible(nullableVariableType, locationType)}.
- Otherwise, if {locationType} is a list type:
  - If {variableType} is NOT a list type, return {false}.
  - Let {itemLocationType} be the unwrapped item type of {locationType}.
  - Let {itemVariableType} be the unwrapped item type of {variableType}.
  - Return {AreTypesCompatible(itemVariableType, itemLocationType)}.
- Otherwise, if {variableType} is a list type, return {false}.
- Return {true} if {variableType} and {locationType} are identical, otherwise
  {false}.

**Explanatory Text**

Variable usages must be compatible with the arguments they are passed to.

Validation failures occur when variables are used in the context of types that
are complete mismatches, or if a nullable type in a variable is passed to a
non-null argument type.

Types must match:

```graphql counter-example
query intCannotGoIntoBoolean($intArg: Int) {
  arguments {
    booleanArgField(booleanArg: $intArg)
  }
}
```

${intArg} typed as {Int} cannot be used as an argument to {booleanArg}, typed as
{Boolean}.

List cardinality must also be the same. For example, lists cannot be passed into
singular values.

```graphql counter-example
query booleanListCannotGoIntoBoolean($booleanListArg: [Boolean]) {
  arguments {
    booleanArgField(booleanArg: $booleanListArg)
  }
}
```

Nullability must also be respected. In general a nullable variable cannot be
passed to a non-null argument.

```graphql counter-example
query booleanArgQuery($booleanArg: Boolean) {
  arguments {
    nonNullBooleanArgField(nonNullBooleanArg: $booleanArg)
  }
}
```

For list types, the same rules around nullability apply to both outer types and
inner types. A nullable list cannot be passed to a non-null list, and a list of
nullable values cannot be passed to a list of non-null values. The following is
valid:

```graphql example
query nonNullListToList($nonNullBooleanList: [Boolean]!) {
  arguments {
    booleanListArgField(booleanListArg: $nonNullBooleanList)
  }
}
```

However, a nullable list cannot be passed to a non-null list:

```graphql counter-example
query listToNonNullList($booleanList: [Boolean]) {
  arguments {
    nonNullBooleanListField(nonNullBooleanListArg: $booleanList)
  }
}
```

This would fail validation because a `[T]` cannot be passed to a `[T]!`.
Similarly a `[T]` cannot be passed to a `[T!]`.

**Allowing Optional Variables When Default Values Exist**

A notable exception to typical variable type compatibility is allowing a
variable definition with a nullable type to be provided to a non-null location
as long as either that variable or that location provides a default value.

In the example below, an optional variable `$booleanArg` is allowed to be used
in the non-null argument `optionalBooleanArg` because the field argument is
optional since it provides a default value in the schema.

```graphql example
query booleanArgQueryWithDefault($booleanArg: Boolean) {
  arguments {
    optionalNonNullBooleanArgField(optionalBooleanArg: $booleanArg)
  }
}
```

In the example below, an optional variable `$booleanArg` is allowed to be used
in the non-null argument (`nonNullBooleanArg`) because the variable provides a
default value in the operation. This behavior is explicitly supported for
compatibility with earlier editions of this specification. GraphQL authoring
tools may wish to report this as a warning with the suggestion to replace
`Boolean` with `Boolean!` to avoid ambiguity.

```graphql example
query booleanArgQueryWithDefault($booleanArg: Boolean = true) {
  arguments {
    nonNullBooleanArgField(nonNullBooleanArg: $booleanArg)
  }
}
```

Note: The value {null} could still be provided to such a variable at runtime. A
non-null argument must raise an _execution error_ if provided a {null} value.<|MERGE_RESOLUTION|>--- conflicted
+++ resolved
@@ -585,11 +585,7 @@
 encountered for the same object are only valid if they are equivalent.
 
 During execution, the simultaneous execution of fields with the same response
-<<<<<<< HEAD
-name is accomplished by {CollectSubfields()}.
-=======
 name is accomplished by {CollectSubfields()} before execution.
->>>>>>> 1be44d05
 
 For simple hand-written GraphQL, this rule is obviously a clear developer error,
 however nested fragments can make this difficult to detect manually.
