# Validation

GraphQL does not just verify if a request is syntactically correct, but also
ensures that it is unambiguous and mistake-free in the context of a given
GraphQL schema.

An invalid request is still technically executable, and will always produce a
stable result as defined by the algorithms in the Execution section, however
that result may be ambiguous, surprising, or unexpected relative to a request
containing validation errors, so execution should only occur for valid requests.

Typically validation is performed in the context of a request immediately
before execution, however a GraphQL service may execute a request without
explicitly validating it if that exact same request is known to have been
validated before. For example: the request may be validated during development,
provided it does not later change, or a service may validate a request once and
memoize the result to avoid validating the same request again in the future.
Any client-side or development-time tool should report validation errors and not
allow the formulation or execution of requests known to be invalid at that given
point in time.

**Type system evolution**

As GraphQL type system schema evolve over time by adding new types and new
fields, it is possible that a request which was previously valid could later
become invalid. Any change that can cause a previously valid request to become
invalid is considered a *breaking change*. GraphQL services and schema
maintainers are encouraged to avoid breaking changes, however in order to be
more resilient to these breaking changes, sophisticated GraphQL systems may
still allow for the execution of requests which *at some point* were known to
be free of any validation errors, and have not changed since.

**Examples**

For this section of this schema, we will assume the following type system
in order to demonstrate examples:

```graphql example
type Query {
  dog: Dog
}

enum DogCommand { SIT, DOWN, HEEL }

type Dog implements Pet {
  name: String!
  nickname: String
  barkVolume: Int
  doesKnowCommand(dogCommand: DogCommand!): Boolean!
  isHousetrained(atOtherHomes: Boolean): Boolean!
  owner: Human
}

interface Sentient {
  name: String!
}

interface Pet {
  name: String!
}

type Alien implements Sentient {
  name: String!
  homePlanet: String
}

type Human implements Sentient {
  name: String!
}

enum CatCommand { JUMP }

type Cat implements Pet {
  name: String!
  nickname: String
  doesKnowCommand(catCommand: CatCommand!): Boolean!
  meowVolume: Int
}

union CatOrDog = Cat | Dog
union DogOrHuman = Dog | Human
union HumanOrAlien = Human | Alien
```


## Documents

### Executable Definitions

**Formal Specification**

  * For each definition {definition} in the document.
  * {definition} must be {OperationDefinition} or {FragmentDefinition} (it must
    not be {TypeSystemDefinition}).

**Explanatory Text**

GraphQL execution will only consider the executable definitions Operation and
Fragment. Type system definitions and extensions are not executable, and are not
considered during execution.

To avoid ambiguity, a document containing {TypeSystemDefinition} is invalid
for execution.

GraphQL documents not intended to be directly executed may include
{TypeSystemDefinition}.

For example, the following document is invalid for execution since the original
executing schema may not know about the provided type extension:

```graphql counter-example
query getDogName {
  dog {
    name
    color
  }
}

extend type Dog {
  color: String
}
```

## Operations

### Named Operation Definitions

#### Operation Name Uniqueness

**Formal Specification**

  * For each operation definition {operation} in the document.
  * Let {operationName} be the name of {operation}.
  * If {operationName} exists
    * Let {operations} be all operation definitions in the document named {operationName}.
    * {operations} must be a set of one.

**Explanatory Text**

Each named operation definition must be unique within a document when referred
to by its name.

For example the following document is valid:

```graphql example
query getDogName {
  dog {
    name
  }
}

query getOwnerName {
  dog {
    owner {
      name
    }
  }
}
```

While this document is invalid:

```graphql counter-example
query getName {
  dog {
    name
  }
}

query getName {
  dog {
    owner {
      name
    }
  }
}
```

It is invalid even if the type of each operation is different:

```graphql counter-example
query dogOperation {
  dog {
    name
  }
}

mutation dogOperation {
  mutateDog {
    id
  }
}
```

### Anonymous Operation Definitions

#### Lone Anonymous Operation

**Formal Specification**

  * Let {operations} be all operation definitions in the document.
  * Let {anonymous} be all anonymous operation definitions in the document.
  * If {operations} is a set of more than 1:
    * {anonymous} must be empty.

**Explanatory Text**

GraphQL allows a short-hand form for defining query operations when only that
one operation exists in the document.

For example the following document is valid:

```graphql example
{
  dog {
    name
  }
}
```

While this document is invalid:

```graphql counter-example
{
  dog {
    name
  }
}

query getName {
  dog {
    owner {
      name
    }
  }
}
```

### Subscription Operation Definitions

#### Single root field

**Formal Specification**

  * For each subscription operation definition {subscription} in the document
  * Let {subscriptionType} be the root Subscription type in {schema}.
  * Let {selectionSet} be the top level selection set on {subscription}.
  * Let {variableValues} be the empty set.
  * Let {groupedFieldSet} be the result of
    {CollectFields(subscriptionType, selectionSet, variableValues)}.
  * {groupedFieldSet} must have exactly one entry.

**Explanatory Text**

Subscription operations must have exactly one root field.

Valid examples:

```graphql example
subscription sub {
  newMessage {
    body
    sender
  }
}
```

```graphql example
subscription sub {
  ...newMessageFields
}

fragment newMessageFields on Subscription {
  newMessage {
    body
    sender
  }
}
```

Invalid:

```graphql counter-example
subscription sub {
  newMessage {
    body
    sender
  }
  disallowedSecondRootField
}
```

```graphql counter-example
subscription sub {
  ...multipleSubscriptions
}

fragment multipleSubscriptions on Subscription {
  newMessage {
    body
    sender
  }
  disallowedSecondRootField
}
```

Introspection fields are counted. The following example is also invalid:

```graphql counter-example
subscription sub {
  newMessage {
    body
    sender
  }
  __typename
}
```

Note: While each subscription must have exactly one root field, a document may
contain any number of operations, each of which may contain different root
fields. When executed, a document containing multiple subscription operations
must provide the operation name as described in {GetOperation()}.

## Fields

### Field Selections on Objects, Interfaces, and Unions Types

**Formal Specification**

  * For each {selection} in the document.
  * Let {fieldName} be the target field of {selection}
  * {fieldName} must be defined on type in scope

**Explanatory Text**

The target field of a field selection must be defined on the scoped type of the
selection set. There are no limitations on alias names.

For example the following fragment would not pass validation:

```graphql counter-example
fragment fieldNotDefined on Dog {
  meowVolume
}

fragment aliasedLyingFieldTargetNotDefined on Dog {
  barkVolume: kawVolume
}
```

For interfaces, direct field selection can only be done on fields. Fields
of concrete implementors are not relevant to the validity of the given
interface-typed selection set.

For example, the following is valid:

```graphql example
fragment interfaceFieldSelection on Pet {
  name
}
```

and the following is invalid:

```graphql counter-example
fragment definedOnImplementorsButNotInterface on Pet {
  nickname
}
```

Because unions do not define fields, fields may not be directly selected from a
union-typed selection set, with the exception of the meta-field {__typename}.
Fields from a union-typed selection set must only be queried indirectly via
a fragment.

For example the following is valid:

```graphql example
fragment inDirectFieldSelectionOnUnion on CatOrDog {
  __typename
  ... on Pet {
    name
  }
  ... on Dog {
    barkVolume
  }
}
```

But the following is invalid:

```graphql counter-example
fragment directFieldSelectionOnUnion on CatOrDog {
  name
  barkVolume
}
```


### Field Selection Merging

**Formal Specification**

  * Let {set} be any selection set defined in the GraphQL document.
  * {FieldsInSetCanMerge(set)} must be true.

FieldsInSetCanMerge(set) :
  * Let {fieldsForName} be the set of selections with a given response name in
    {set} including visiting fragments and inline fragments.
  * Given each pair of members {fieldA} and {fieldB} in {fieldsForName}:
    * {SameResponseShape(fieldA, fieldB)} must be true.
    * If the parent types of {fieldA} and {fieldB} are equal or if either is not
      an Object Type:
      * {fieldA} and {fieldB} must have identical field names.
      * {fieldA} and {fieldB} must have identical sets of arguments.
      * Let {mergedSet} be the result of adding the selection set of {fieldA}
        and the selection set of {fieldB}.
      * {FieldsInSetCanMerge(mergedSet)} must be true.

SameResponseShape(fieldA, fieldB) :
  * Let {typeA} be the return type of {fieldA}.
  * Let {typeB} be the return type of {fieldB}.
  * If {typeA} or {typeB} is Non-Null.
    * {typeA} and {typeB} must both be Non-Null.
    * Let {typeA} be the nullable type of {typeA}
    * Let {typeB} be the nullable type of {typeB}
  * If {typeA} or {typeB} is List.
    * {typeA} and {typeB} must both be List.
    * Let {typeA} be the item type of {typeA}
    * Let {typeB} be the item type of {typeB}
    * Repeat from step 3.
  * If {typeA} or {typeB} is Scalar or Enum.
    * {typeA} and {typeB} must be the same type.
  * Assert: {typeA} and {typeB} are both composite types.
  * Let {mergedSet} be the result of adding the selection set of {fieldA} and
    the selection set of {fieldB}.
  * Let {fieldsForName} be the set of selections with a given response name in
    {mergedSet} including visiting fragments and inline fragments.
  * Given each pair of members {subfieldA} and {subfieldB} in {fieldsForName}:
    * {SameResponseShape(subfieldA, subfieldB)} must be true.

**Explanatory Text**

If multiple field selections with the same response names are encountered
during execution, the field and arguments to execute and the resulting value
should be unambiguous. Therefore any two field selections which might both be
encountered for the same object are only valid if they are equivalent.

For simple hand-written GraphQL, this rule is obviously a clear developer error,
however nested fragments can make this difficult to detect manually.

The following selections correctly merge:

```graphql example
fragment mergeIdenticalFields on Dog {
  name
  name
}

fragment mergeIdenticalAliasesAndFields on Dog {
  otherName: name
  otherName: name
}
```

The following is not able to merge:

```graphql counter-example
fragment conflictingBecauseAlias on Dog {
  name: nickname
  name
}
```

Identical arguments are also merged if they have identical arguments. Both
values and variables can be correctly merged.

For example the following correctly merge:

```graphql example
fragment mergeIdenticalFieldsWithIdenticalArgs on Dog {
  doesKnowCommand(dogCommand: SIT)
  doesKnowCommand(dogCommand: SIT)
}

fragment mergeIdenticalFieldsWithIdenticalValues on Dog {
  doesKnowCommand(dogCommand: $dogCommand)
  doesKnowCommand(dogCommand: $dogCommand)
}
```

The following do not correctly merge:

```graphql counter-example
fragment conflictingArgsOnValues on Dog {
  doesKnowCommand(dogCommand: SIT)
  doesKnowCommand(dogCommand: HEEL)
}

fragment conflictingArgsValueAndVar on Dog {
  doesKnowCommand(dogCommand: SIT)
  doesKnowCommand(dogCommand: $dogCommand)
}

fragment conflictingArgsWithVars on Dog {
  doesKnowCommand(dogCommand: $varOne)
  doesKnowCommand(dogCommand: $varTwo)
}

fragment differingArgs on Dog {
  doesKnowCommand(dogCommand: SIT)
  doesKnowCommand
}
```

The following fields would not merge together, however both cannot be
encountered against the same object, so they are safe:

```graphql example
fragment safeDifferingFields on Pet {
  ... on Dog {
    volume: barkVolume
  }
  ... on Cat {
    volume: meowVolume
  }
}

fragment safeDifferingArgs on Pet {
  ... on Dog {
    doesKnowCommand(dogCommand: SIT)
  }
  ... on Cat {
    doesKnowCommand(catCommand: JUMP)
  }
}
```

However, the field responses must be shapes which can be merged. For example,
scalar values must not differ. In this example, `someValue` might be a `String`
or an `Int`:

```graphql counter-example
fragment conflictingDifferingResponses on Pet {
  ... on Dog {
    someValue: nickname
  }
  ... on Cat {
    someValue: meowVolume
  }
}
```


### Leaf Field Selections

**Formal Specification**

  * For each {selection} in the document
  * Let {selectionType} be the result type of {selection}
  * If {selectionType} is a scalar:
    * The subselection set of that selection must be empty
  * If {selectionType} is an interface, union, or object
    * The subselection set of that selection must NOT BE empty

**Explanatory Text**

Field selections on scalars are never allowed: scalars
are the leaf nodes of any GraphQL query.

The following is valid.

```graphql example
fragment scalarSelection on Dog {
  barkVolume
}
```

The following is invalid.

```graphql counter-example
fragment scalarSelectionsNotAllowedOnBoolean on Dog {
  barkVolume {
    sinceWhen
  }
}
```

Conversely the leaf field selections of GraphQL queries
must be scalars. Leaf selections on objects, interfaces,
and unions without subfields are disallowed.

Let's assume the following additions to the query root type of the schema:

```graphql example
extend type Query {
  human: Human
  pet: Pet
  catOrDog: CatOrDog
}
```

The following examples are invalid

```graphql counter-example
query directQueryOnObjectWithoutSubFields {
  human
}

query directQueryOnInterfaceWithoutSubFields {
  pet
}

query directQueryOnUnionWithoutSubFields {
  catOrDog
}
```


## Arguments

Arguments are provided to both fields and directives. The following validation
rules apply in both cases.


### Argument Names

**Formal Specification**

  * For each {argument} in the document
  * Let {argumentName} be the Name of {argument}.
  * Let {argumentDefinition} be the argument definition provided by the parent field or definition named {argumentName}.
  * {argumentDefinition} must exist.

**Explanatory Text**

Every argument provided to a field or directive must be defined in the set of
possible arguments of that field or directive.

For example the following are valid:

```graphql example
fragment argOnRequiredArg on Dog {
  doesKnowCommand(dogCommand: SIT)
}

fragment argOnOptional on Dog {
  isHousetrained(atOtherHomes: true) @include(if: true)
}
```

the following is invalid since `command` is not defined on `DogCommand`.

```graphql counter-example
fragment invalidArgName on Dog {
  doesKnowCommand(command: CLEAN_UP_HOUSE)
}
```

and this is also invalid as `unless` is not defined on `@include`.

```graphql counter-example
fragment invalidArgName on Dog {
  isHousetrained(atOtherHomes: true) @include(unless: false)
}
```

In order to explore more complicated argument examples, let's add the following
to our type system:

```graphql example
type Arguments {
  multipleReqs(x: Int!, y: Int!): Int!
  booleanArgField(booleanArg: Boolean): Boolean
  floatArgField(floatArg: Float): Float
  intArgField(intArg: Int): Int
  nonNullBooleanArgField(nonNullBooleanArg: Boolean!): Boolean!
  booleanListArgField(booleanListArg: [Boolean]!): [Boolean]
  optionalNonNullBooleanArgField(optionalBooleanArg: Boolean! = false): Boolean!
}

extend type Query {
  arguments: Arguments
}
```

Order does not matter in arguments. Therefore both the following example are valid.

```graphql example
fragment multipleArgs on Arguments {
  multipleReqs(x: 1, y: 2)
}

fragment multipleArgsReverseOrder on Arguments {
  multipleReqs(y: 1, x: 2)
}
```


### Argument Uniqueness

Fields and directives treat arguments as a mapping of argument name to value.
More than one argument with the same name in an argument set is ambiguous
and invalid.

**Formal Specification**

  * For each {argument} in the Document.
  * Let {argumentName} be the Name of {argument}.
  * Let {arguments} be all Arguments named {argumentName} in the Argument Set which contains {argument}.
  * {arguments} must be the set containing only {argument}.


#### Required Arguments

  * For each Field or Directive in the document.
  * Let {arguments} be the arguments provided by the Field or Directive.
  * Let {argumentDefinitions} be the set of argument definitions of that Field or Directive.
  * For each {argumentDefinition} in {argumentDefinitions}:
    * Let {type} be the expected type of {argumentDefinition}.
    * Let {defaultValue} be the default value of {argumentDefinition}.
    * If {type} is Non-Null and {defaultValue} does not exist:
      * Let {argumentName} be the name of {argumentDefinition}.
      * Let {argument} be the argument in {arguments} named {argumentName}
      * {argument} must exist.
      * Let {value} be the value of {argument}.
      * {value} must not be the {null} literal.

**Explanatory Text**

Arguments can be required. An argument is required if the argument type is
non-null and does not have a default value. Otherwise, the argument is optional.

For example the following are valid:

```graphql example
fragment goodBooleanArg on Arguments {
  booleanArgField(booleanArg: true)
}

fragment goodNonNullArg on Arguments {
  nonNullBooleanArgField(nonNullBooleanArg: true)
}
```

The argument can be omitted from a field with a nullable argument.

Therefore the following query is valid:

```graphql example
fragment goodBooleanArgDefault on Arguments {
  booleanArgField
}
```

but this is not valid on a required argument.

```graphql counter-example
fragment missingRequiredArg on Arguments {
  nonNullBooleanArgField
}
```

Providing the explicit value {null} is also not valid since required arguments
always have a non-null type.

```graphql counter-example
fragment missingRequiredArg on Arguments {
  nonNullBooleanArgField(nonNullBooleanArg: null)
}
```

## Fragments

### Fragment Declarations

#### Fragment Name Uniqueness

**Formal Specification**

  * For each fragment definition {fragment} in the document
  * Let {fragmentName} be the name of {fragment}.
  * Let {fragments} be all fragment definitions in the document named {fragmentName}.
  * {fragments} must be a set of one.

**Explanatory Text**

Fragment definitions are referenced in fragment spreads by name. To avoid
ambiguity, each fragment's name must be unique within a document.

Inline fragments are not considered fragment definitions, and are unaffected by this
validation rule.

For example the following document is valid:

```graphql example
{
  dog {
    ...fragmentOne
    ...fragmentTwo
  }
}

fragment fragmentOne on Dog {
  name
}

fragment fragmentTwo on Dog {
  owner {
    name
  }
}
```

While this document is invalid:

```graphql counter-example
{
  dog {
    ...fragmentOne
  }
}

fragment fragmentOne on Dog {
  name
}

fragment fragmentOne on Dog {
  owner {
    name
  }
}
```


#### Fragment Spread Type Existence

**Formal Specification**

  * For each named spread {namedSpread} in the document
  * Let {fragment} be the target of {namedSpread}
  * The target type of {fragment} must be defined in the schema

**Explanatory Text**

Fragments must be specified on types that exist in the schema. This
applies for both named and inline fragments. If they are
not defined in the schema, the query does not validate.

For example the following fragments are valid:

```graphql example
fragment correctType on Dog {
  name
}

fragment inlineFragment on Dog {
  ... on Dog {
    name
  }
}

fragment inlineFragment2 on Dog {
  ... @include(if: true) {
    name
  }
}
```

and the following do not validate:

```graphql counter-example
fragment notOnExistingType on NotInSchema {
  name
}

fragment inlineNotExistingType on Dog {
  ... on NotInSchema {
    name
  }
}
```


#### Fragments On Composite Types

**Formal Specification**

  * For each {fragment} defined in the document.
  * The target type of fragment must have kind {UNION}, {INTERFACE}, or
    {OBJECT}.

**Explanatory Text**

Fragments can only be declared on unions, interfaces, and objects. They are
invalid on scalars. They can only be applied on non-leaf fields. This rule
applies to both inline and named fragments.

The following fragment declarations are valid:

```graphql example
fragment fragOnObject on Dog {
  name
}

fragment fragOnInterface on Pet {
  name
}

fragment fragOnUnion on CatOrDog {
  ... on Dog {
    name
  }
}
```

and the following are invalid:

```graphql counter-example
fragment fragOnScalar on Int {
  something
}

fragment inlineFragOnScalar on Dog {
  ... on Boolean {
    somethingElse
  }
}
```


#### Fragments Must Be Used

**Formal Specification**

  * For each {fragment} defined in the document.
  * {fragment} must be the target of at least one spread in the document

**Explanatory Text**

Defined fragments must be used within a document.

For example the following is an invalid document:

```graphql counter-example
fragment nameFragment on Dog { # unused
  name
}

{
  dog {
    name
  }
}
```


### Fragment Spreads

Field selection is also determined by spreading fragments into one
another. The selection set of the target fragment is unioned with
the selection set at the level at which the target fragment is
referenced.


#### Fragment spread target defined

**Formal Specification**

  * For every {namedSpread} in the document.
  * Let {fragment} be the target of {namedSpread}
  * {fragment} must be defined in the document

**Explanatory Text**

Named fragment spreads must refer to fragments defined
<<<<<<< HEAD
within the document.  If the target of a spread is
not defined, this is a validation error:
=======
within the document. If the target of a spread is
not defined, this is an error:
>>>>>>> 0356f0cd

```graphql counter-example
{
  dog {
    ...undefinedFragment
  }
}
```


#### Fragment spreads must not form cycles

**Formal Specification**

  * For each {fragmentDefinition} in the document
  * Let {visited} be the empty set.
  * {DetectCycles(fragmentDefinition, visited)}

{DetectCycles(fragmentDefinition, visited)} :
  * Let {spreads} be all fragment spread descendants of {fragmentDefinition}
  * For each {spread} in {spreads}
    * {visited} must not contain {spread}
    * Let {nextVisited} be the set including {spread} and members of {visited}
    * Let {nextFragmentDefinition} be the target of {spread}
    * {DetectCycles(nextFragmentDefinition, nextVisited)}

**Explanatory Text**

The graph of fragment spreads must not form any cycles including spreading itself.
Otherwise an operation could infinitely spread or infinitely execute on cycles
in the underlying data.

This invalidates fragments that would result in an infinite spread:

```graphql counter-example
{
  dog {
    ...nameFragment
  }
}

fragment nameFragment on Dog {
  name
  ...barkVolumeFragment
}

fragment barkVolumeFragment on Dog {
  barkVolume
  ...nameFragment
}
```

If the above fragments were inlined, this would result in the infinitely large:

```graphql example
{
  dog {
    name
    barkVolume
    name
    barkVolume
    name
    barkVolume
    name
    # forever...
  }
}
```

This also invalidates fragments that would result in an infinite recursion when
executed against cyclic data:

```graphql counter-example
{
  dog {
    ...dogFragment
  }
}

fragment dogFragment on Dog {
  name
  owner {
    ...ownerFragment
  }
}

fragment ownerFragment on Dog {
  name
  pets {
    ...dogFragment
  }
}
```


#### Fragment spread is possible

**Formal Specification**

  * For each {spread} (named or inline) defined in the document.
  * Let {fragment} be the target of {spread}
  * Let {fragmentType} be the type condition of {fragment}
  * Let {parentType} be the type of the selection set containing {spread}
  * Let {applicableTypes} be the intersection of
    {GetPossibleTypes(fragmentType)} and {GetPossibleTypes(parentType)}
  * {applicableTypes} must not be empty.

GetPossibleTypes(type) :
  * If {type} is an object type, return a set containing {type}
  * If {type} is an interface type, return the set of types implementing {type}
  * If {type} is a union type, return the set of possible types of {type}

**Explanatory Text**

Fragments are declared on a type and will only apply when the
runtime object type matches the type condition. They also are
spread within the context of a parent type. A fragment spread
is only valid if its type condition could ever apply within
the parent type.


##### Object Spreads In Object Scope

In the scope of an object type, the only valid object type
fragment spread is one that applies to the same type that
is in scope.

For example

```graphql example
fragment dogFragment on Dog {
  ... on Dog {
    barkVolume
  }
}
```

and the following is invalid

```graphql counter-example
fragment catInDogFragmentInvalid on Dog {
  ... on Cat {
    meowVolume
  }
}
```


##### Abstract Spreads in Object Scope

In scope of an object type, unions or interface spreads can be used
if the object type implements the interface or is a member of the union.

For example

```graphql example
fragment petNameFragment on Pet {
  name
}

fragment interfaceWithinObjectFragment on Dog {
  ...petNameFragment
}
```

is valid because {Dog} implements Pet.

Likewise

```graphql example
fragment catOrDogNameFragment on CatOrDog {
  ... on Cat {
    meowVolume
  }
}

fragment unionWithObjectFragment on Dog {
  ...catOrDogNameFragment
}
```

is valid because {Dog} is a member of the {CatOrDog} union. It is worth
noting that if one inspected the contents of the {CatOrDogNameFragment}
you could note that no valid results would ever be returned. However
we do not specify this as invalid because we only consider the fragment
declaration, not its body.


##### Object Spreads In Abstract Scope

Union or interface spreads can be used within the context of an object type
fragment, but only if the object type is one of the possible types of
that interface or union.

For example, the following fragments are valid:

```graphql example
fragment petFragment on Pet {
  name
  ... on Dog {
    barkVolume
  }
}

fragment catOrDogFragment on CatOrDog {
  ... on Cat {
    meowVolume
  }
}
```

{petFragment} is valid because {Dog} implements the interface {Pet}.
{catOrDogFragment} is valid because {Cat} is a member of the
{CatOrDog} union.

By contrast the following fragments are invalid:

```graphql counter-example
fragment sentientFragment on Sentient {
  ... on Dog {
    barkVolume
  }
}

fragment humanOrAlienFragment on HumanOrAlien {
  ... on Cat {
    meowVolume
  }
}
```

{Dog} does not implement the interface {Sentient} and therefore
{sentientFragment} can never return meaningful results. Therefore the fragment
is invalid. Likewise {Cat} is not a member of the union {HumanOrAlien}, and it
can also never return meaningful results, making it invalid.


##### Abstract Spreads in Abstract Scope

Union or interfaces fragments can be used within each other. As long as there
exists at least *one* object type that exists in the intersection of the
possible types of the scope and the spread, the spread is considered valid.

So for example

```graphql example
fragment unionWithInterface on Pet {
  ...dogOrHumanFragment
}

fragment dogOrHumanFragment on DogOrHuman {
  ... on Dog {
    barkVolume
  }
}
```

is consider valid because {Dog} implements interface {Pet} and is a
member of {DogOrHuman}.

However

```graphql counter-example
fragment nonIntersectingInterfaces on Pet {
  ...sentientFragment
}

fragment sentientFragment on Sentient {
  name
}
```

is not valid because there exists no type that implements both {Pet}
and {Sentient}.


## Values


### Values of Correct Type

**Format Specification**

  * For each input Value {value} in the document.
    * Let {type} be the type expected in the position {value} is found.
    * {value} must be coercible to {type}.

**Explanatory Text**

Literal values must be compatible with the type expected in the position they
are found as per the coercion rules defined in the Type System chapter.

The type expected in a position include the type defined by the argument a value
is provided for, the type defined by an input object field a value is provided
for, and the type of a variable definition a default value is provided for.

The following examples are valid use of value literals:

```graphql example
fragment goodBooleanArg on Arguments {
  booleanArgField(booleanArg: true)
}

fragment coercedIntIntoFloatArg on Arguments {
  # Note: The input coercion rules for Float allow Int literals.
  floatArgField(floatArg: 123)
}

query goodComplexDefaultValue($search: ComplexInput = { name: "Fido" }) {
  findDog(complex: $search)
}
```

Non-coercible values (such as a String into an Int) are invalid. The
following examples are invalid:

```graphql counter-example
fragment stringIntoInt on Arguments {
  intArgField(intArg: "123")
}

query badComplexValue {
  findDog(complex: { name: 123 })
}
```


### Input Object Field Names

**Formal Specification**

  * For each Input Object Field {inputField} in the document
  * Let {inputFieldName} be the Name of {inputField}.
  * Let {inputFieldDefinition} be the input field definition provided by the
    parent input object type named {inputFieldName}.
  * {inputFieldDefinition} must exist.

**Explanatory Text**

Every input field provided in an input object value must be defined in the set
of possible fields of that input object's expected type.

For example the following example input object is valid:

```graphql example
{
  findDog(complex: { name: "Fido" })
}
```

While the following example input-object uses a field "favoriteCookieFlavor"
which is not defined on the expected type:

```graphql counter-example
{
  findDog(complex: { favoriteCookieFlavor: "Bacon" })
}
```


### Input Object Field Uniqueness

**Formal Specification**

  * For each input object value {inputObject} in the document.
  * For every {inputField} in {inputObject}
    * Let {name} be the Name of {inputField}.
    * Let {fields} be all Input Object Fields named {name} in {inputObject}.
    * {fields} must be the set containing only {inputField}.

**Explanatory Text**

Input objects must not contain more than one field of the same name, otherwise
an ambiguity would exist which includes an ignored portion of syntax.

For example the following query will not pass validation.

```graphql counter-example
{
  field(arg: { field: true, field: false })
}
```


### Input Object Required Fields

**Formal Specification**

  * For each Input Object in the document.
    * Let {fields} be the fields provided by that Input Object.
    * Let {fieldDefinitions} be the set of input field definitions of that Input Object.
  * For each {fieldDefinition} in {fieldDefinitions}:
    * Let {type} be the expected type of {fieldDefinition}.
    * Let {defaultValue} be the default value of {fieldDefinition}.
    * If {type} is Non-Null and {defaultValue} does not exist:
      * Let {fieldName} be the name of {fieldDefinition}.
      * Let {field} be the input field in {fields} named {fieldName}
      * {field} must exist.
      * Let {value} be the value of {field}.
      * {value} must not be the {null} literal.

**Explanatory Text**

Input object fields may be required. Much like a field may have required
arguments, an input object may have required fields. An input field is required
if it has a non-null type and does not have a default value. Otherwise, the
input object field is optional.


## Directives


### Directives Are Defined

**Formal Specification**

  * For every {directive} in a document.
  * Let {directiveName} be the name of {directive}.
  * Let {directiveDefinition} be the directive named {directiveName}.
  * {directiveDefinition} must exist.

**Explanatory Text**

GraphQL servers define what directives they support. For each
usage of a directive, the directive must be available on that server.


### Directives Are In Valid Locations

**Formal Specification**

  * For every {directive} in a document.
  * Let {directiveName} be the name of {directive}.
  * Let {directiveDefinition} be the directive named {directiveName}.
  * Let {locations} be the valid locations for {directiveDefinition}.
  * Let {adjacent} be the AST node the directive affects.
  * {adjacent} must be represented by an item within {locations}.

**Explanatory Text**

GraphQL servers define what directives they support and where they support them.
For each usage of a directive, the directive must be used in a location that the
server has declared support for.

For example the following query will not pass validation because `@skip` does
not provide `QUERY` as a valid location.

```graphql counter-example
query @skip(if: $foo) {
  field
}
```


### Directives Are Unique Per Location

**Formal Specification**

  * For every {location} in the document for which Directives can apply:
    * Let {directives} be the set of Directives which apply to {location}.
    * For each {directive} in {directives}:
      * Let {directiveName} be the name of {directive}.
      * Let {namedDirectives} be the set of all Directives named {directiveName}
        in {directives}.
      * {namedDirectives} must be a set of one.

**Explanatory Text**

Directives are used to describe some metadata or behavioral change on the
definition they apply to. When more than one directive of the same name is used,
the expected metadata or behavior becomes ambiguous, therefore only one of each
directive is allowed per location.

For example, the following query will not pass validation because `@skip` has
been used twice for the same field:

```graphql counter-example
query ($foo: Boolean = true, $bar: Boolean = false) {
  field @skip(if: $foo) @skip(if: $bar)
}
```

However the following example is valid because `@skip` has been used only once
per location, despite being used twice in the query and on the same named field:

```graphql example
query ($foo: Boolean = true, $bar: Boolean = false) {
  field @skip(if: $foo) {
    subfieldA
  }
  field @skip(if: $bar) {
    subfieldB
  }
}
```


## Variables

### Variable Uniqueness

**Formal Specification**

  * For every {operation} in the document
    * For every {variable} defined on {operation}
      * Let {variableName} be the name of {variable}
      * Let {variables} be the set of all variables named {variableName} on
        {operation}
      * {variables} must be a set of one

**Explanatory Text**

If any operation defines more than one variable with the same name, it is
ambiguous and invalid. It is invalid even if the type of the duplicate variable
is the same.

```graphql counter-example
query houseTrainedQuery($atOtherHomes: Boolean, $atOtherHomes: Boolean) {
  dog {
    isHousetrained(atOtherHomes: $atOtherHomes)
  }
}
```


It is valid for multiple operations to define a variable with the same name. If
two operations reference the same fragment, it might actually be necessary:

```graphql example
query A($atOtherHomes: Boolean) {
  ...HouseTrainedFragment
}

query B($atOtherHomes: Boolean) {
  ...HouseTrainedFragment
}

fragment HouseTrainedFragment {
  dog {
    isHousetrained(atOtherHomes: $atOtherHomes)
  }
}
```


### Variables Are Input Types

**Formal Specification**

  * For every {operation} in a {document}
  * For every {variable} on each {operation}
    * Let {variableType} be the type of {variable}
    * While {variableType} is {LIST} or {NON_NULL}
      * Let {variableType} be the referenced type of {variableType}
    * {variableType} must be of kind {SCALAR}, {ENUM} or {INPUT_OBJECT}

**Explanatory Text**

Variables can only be scalars, enums, input objects, or lists and non-null
variants of those types. These are known as input types. Objects, unions,
and interfaces cannot be used as inputs.

For these examples, consider the following typesystem additions:

```graphql example
input ComplexInput { name: String, owner: String }

extend type Query {
  findDog(complex: ComplexInput): Dog
  booleanList(booleanListArg: [Boolean!]): Boolean
}
```

The following queries are valid:

```graphql example
query takesBoolean($atOtherHomes: Boolean) {
  dog {
    isHousetrained(atOtherHomes: $atOtherHomes)
  }
}

query takesComplexInput($complexInput: ComplexInput) {
  findDog(complex: $complexInput) {
    name
  }
}

query TakesListOfBooleanBang($booleans: [Boolean!]) {
  booleanList(booleanListArg: $booleans)
}
```

The following queries are invalid:

```graphql counter-example
query takesCat($cat: Cat) {
  # ...
}

query takesDogBang($dog: Dog!) {
  # ...
}

query takesListOfPet($pets: [Pet]) {
  # ...
}

query takesCatOrDog($catOrDog: CatOrDog) {
  # ...
}
```


### All Variable Uses Defined

**Formal Specification**

  * For each {operation} in a document
    * For each {variableUsage} in scope, variable must be in {operation}'s variable list.
    * Let {fragments} be every fragment referenced by that {operation} transitively
    * For each {fragment} in {fragments}
      * For each {variableUsage} in scope of {fragment}, variable must be in
        {operation}'s variable list.

**Explanatory Text**

Variables are scoped on a per-operation basis. That means that any variable
used within the context of an operation must be defined at the top level of that
operation

For example:

```graphql example
query variableIsDefined($atOtherHomes: Boolean) {
  dog {
    isHousetrained(atOtherHomes: $atOtherHomes)
  }
}
```

is valid. ${atOtherHomes} is defined by the operation.

By contrast the following query is invalid:

```graphql counter-example
query variableIsNotDefined {
  dog {
    isHousetrained(atOtherHomes: $atOtherHomes)
  }
}
```

${atOtherHomes} is not defined by the operation.

Fragments complicate this rule. Any fragment transitively included by an
operation has access to the variables defined by that operation. Fragments
can appear within multiple operations and therefore variable usages
must correspond to variable definitions in all of those operations.

For example the following is valid:

```graphql example
query variableIsDefinedUsedInSingleFragment($atOtherHomes: Boolean) {
  dog {
    ...isHousetrainedFragment
  }
}

fragment isHousetrainedFragment on Dog {
  isHousetrained(atOtherHomes: $atOtherHomes)
}
```

since {isHousetrainedFragment} is used within the context of the operation
{variableIsDefinedUsedInSingleFragment} and the variable is defined by that
operation.

On the other hand, if a fragment is included within an operation that does
not define a referenced variable, the query is invalid.

```graphql counter-example
query variableIsNotDefinedUsedInSingleFragment {
  dog {
    ...isHousetrainedFragment
  }
}

fragment isHousetrainedFragment on Dog {
  isHousetrained(atOtherHomes: $atOtherHomes)
}
```

This applies transitively as well, so the following also fails:

```graphql counter-example
query variableIsNotDefinedUsedInNestedFragment {
  dog {
    ...outerHousetrainedFragment
  }
}

fragment outerHousetrainedFragment on Dog {
  ...isHousetrainedFragment
}

fragment isHousetrainedFragment on Dog {
  isHousetrained(atOtherHomes: $atOtherHomes)
}
```

Variables must be defined in all operations in which a fragment
is used.

```graphql example
query housetrainedQueryOne($atOtherHomes: Boolean) {
  dog {
    ...isHousetrainedFragment
  }
}

query housetrainedQueryTwo($atOtherHomes: Boolean) {
  dog {
    ...isHousetrainedFragment
  }
}

fragment isHousetrainedFragment on Dog {
  isHousetrained(atOtherHomes: $atOtherHomes)
}
```

However the following does not validate:

```graphql counter-example
query housetrainedQueryOne($atOtherHomes: Boolean) {
  dog {
    ...isHousetrainedFragment
  }
}

query housetrainedQueryTwoNotDefined {
  dog {
    ...isHousetrainedFragment
  }
}

fragment isHousetrainedFragment on Dog {
  isHousetrained(atOtherHomes: $atOtherHomes)
}
```

This is because {housetrainedQueryTwoNotDefined} does not define
a variable ${atOtherHomes} but that variable is used by {isHousetrainedFragment}
which is included in that operation.


### All Variables Used

**Formal Specification**

  * For every {operation} in the document.
  * Let {variables} be the variables defined by that {operation}
  * Each {variable} in {variables} must be used at least once in either
    the operation scope itself or any fragment transitively referenced by that
    operation.

**Explanatory Text**

All variables defined by an operation must be used in that operation or a
fragment transitively included by that operation. Unused variables cause
a validation error.

For example the following is invalid:

```graphql counter-example
query variableUnused($atOtherHomes: Boolean) {
  dog {
    isHousetrained
  }
}
```

because ${atOtherHomes} is not referenced.

These rules apply to transitive fragment spreads as well:

```graphql example
query variableUsedInFragment($atOtherHomes: Boolean) {
  dog {
    ...isHousetrainedFragment
  }
}

fragment isHousetrainedFragment on Dog {
  isHousetrained(atOtherHomes: $atOtherHomes)
}
```

The above is valid since ${atOtherHomes} is used in {isHousetrainedFragment}
which is included by {variableUsedInFragment}.

If that fragment did not have a reference to ${atOtherHomes} it would be not valid:

```graphql counter-example
query variableNotUsedWithinFragment($atOtherHomes: Boolean) {
  dog {
    ...isHousetrainedWithoutVariableFragment
  }
}

fragment isHousetrainedWithoutVariableFragment on Dog {
  isHousetrained
}
```

All operations in a document must use all of their variables.

As a result, the following document does not validate.

```graphql counter-example
query queryWithUsedVar($atOtherHomes: Boolean) {
  dog {
    ...isHousetrainedFragment
  }
}

query queryWithExtraVar($atOtherHomes: Boolean, $extra: Int) {
  dog {
    ...isHousetrainedFragment
  }
}

fragment isHousetrainedFragment on Dog {
  isHousetrained(atOtherHomes: $atOtherHomes)
}
```

This document is not valid because {queryWithExtraVar} defines
an extraneous variable.


### All Variable Usages are Allowed

**Formal Specification**

  * For each {operation} in {document}:
  * Let {variableUsages} be all usages transitively included in the {operation}.
  * For each {variableUsage} in {variableUsages}:
    * Let {variableName} be the name of {variableUsage}.
    * Let {variableDefinition} be the {VariableDefinition} named {variableName}
      defined within {operation}.
    * {IsVariableUsageAllowed(variableDefinition, variableUsage)} must be {true}.

IsVariableUsageAllowed(variableDefinition, variableUsage):
  * Let {variableType} be the expected type of {variableDefinition}.
  * Let {locationType} be the expected type of the {Argument}, {ObjectField},
    or {ListValue} entry where {variableUsage} is located.
  * If {locationType} is a non-null type AND {variableType} is NOT a non-null type:
    * Let {hasNonNullVariableDefaultValue} be {true} if a default value exists
      for {variableDefinition} and is not the value {null}.
    * Let {hasLocationDefaultValue} be {true} if a default value exists for
      the {Argument} or {ObjectField} where {variableUsage} is located.
    * If {hasNonNullVariableDefaultValue} is NOT {true} AND
      {hasLocationDefaultValue} is NOT {true}, return {false}.
    * Let {nullableLocationType} be the unwrapped nullable type of {locationType}.
    * Return {AreTypesCompatible(variableType, nullableLocationType)}.
  * Return {AreTypesCompatible(variableType, locationType)}.

AreTypesCompatible(variableType, locationType):
  * If {locationType} is a non-null type:
    * If {variableType} is NOT a non-null type, return {false}.
    * Let {nullableLocationType} be the unwrapped nullable type of {locationType}.
    * Let {nullableVariableType} be the unwrapped nullable type of {variableType}.
    * Return {AreTypesCompatible(nullableVariableType, nullableLocationType)}.
  * Otherwise, if {variableType} is a non-null type:
    * Let {nullableVariableType} be the nullable type of {variableType}.
    * Return {AreTypesCompatible(nullableVariableType, locationType)}.
  * Otherwise, if {locationType} is a list type:
    * If {variableType} is NOT a list type, return {false}.
    * Let {itemLocationType} be the unwrapped item type of {locationType}.
    * Let {itemVariableType} be the unwrapped item type of {variableType}.
    * Return {AreTypesCompatible(itemVariableType, itemLocationType)}.
  * Otherwise, if {variableType} is a list type, return {false}.
  * Return {true} if {variableType} and {locationType} are identical, otherwise {false}.

**Explanatory Text**

Variable usages must be compatible with the arguments they are passed to.

Validation failures occur when variables are used in the context of types
that are complete mismatches, or if a nullable type in a variable is passed to
a non-null argument type.

Types must match:

```graphql counter-example
query intCannotGoIntoBoolean($intArg: Int) {
  arguments {
    booleanArgField(booleanArg: $intArg)
  }
}
```

${intArg} typed as {Int} cannot be used as a argument to {booleanArg}, typed as {Boolean}.

List cardinality must also be the same. For example, lists cannot be passed into singular
values.

```graphql counter-example
query booleanListCannotGoIntoBoolean($booleanListArg: [Boolean]) {
  arguments {
    booleanArgField(booleanArg: $booleanListArg)
  }
}
```

Nullability must also be respected. In general a nullable variable cannot
be passed to a non-null argument.

```graphql counter-example
query booleanArgQuery($booleanArg: Boolean) {
  arguments {
    nonNullBooleanArgField(nonNullBooleanArg: $booleanArg)
  }
}
```

For list types, the same rules around nullability apply to both outer types
and inner types. A nullable list cannot be passed to a non-null list, and a list
of nullable values cannot be passed to a list of non-null values.
The following is valid:

```graphql example
query nonNullListToList($nonNullBooleanList: [Boolean]!) {
  arguments {
    booleanListArgField(booleanListArg: $nonNullBooleanList)
  }
}
```

However, a nullable list cannot be passed to a non-null list:

```graphql counter-example
query listToNonNullList($booleanList: [Boolean]) {
  arguments {
    nonNullBooleanListField(nonNullBooleanListArg: $booleanList)
  }
}
```

This would fail validation because a `[T]` cannot be passed to a `[T]!`.
Similarly a `[T]` cannot be passed to a `[T!]`.

**Allowing optional variables when default values exist**

A notable exception to typical variable type compatibility is allowing a
variable definition with a nullable type to be provided to a non-null location
as long as either that variable or that location provides a default value.

```graphql example
query booleanArgQueryWithDefault($booleanArg: Boolean) {
  arguments {
    optionalNonNullBooleanArgField(optionalBooleanArg: $booleanArg)
  }
}
```

In the example above, an optional variable is allowed to be used in an non-null argument which provides a default value.

```graphql example
query booleanArgQueryWithDefault($booleanArg: Boolean = true) {
  arguments {
    nonNullBooleanArgField(nonNullBooleanArg: $booleanArg)
  }
}
```

In the example above, a variable provides a default value and can be used in a
non-null argument. This behavior is explicitly supported for compatibility with
earlier editions of this specification. GraphQL authoring tools may wish to
report this is a warning with the suggestion to replace `Boolean` with `Boolean!`.

Note: The value {null} could still be provided to a such a variable at runtime.
A non-null argument must produce a field error if provided a {null} value.<|MERGE_RESOLUTION|>--- conflicted
+++ resolved
@@ -973,14 +973,9 @@
 
 **Explanatory Text**
 
-Named fragment spreads must refer to fragments defined
-<<<<<<< HEAD
-within the document.  If the target of a spread is
-not defined, this is a validation error:
-=======
-within the document. If the target of a spread is
-not defined, this is an error:
->>>>>>> 0356f0cd
+Named fragment spreads must refer to fragments defined within the 
+document. It is a validation error if the target of a spread is 
+not defined.
 
 ```graphql counter-example
 {
