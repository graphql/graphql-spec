--- conflicted
+++ resolved
@@ -1875,22 +1875,6 @@
 of a GraphQL document as an indicator that they should be evaluated differently
 by a validator, executor, or client tool such as a code generator.
 
-<<<<<<< HEAD
-=======
-GraphQL implementations should provide the `@skip` and `@include` directives.
-
-GraphQL implementations that support the type system definition language must
-provide the `@deprecated` directive if representing deprecated portions of
-the schema.
-
-GraphQL implementations that support the type system definition language should
-provide the `@specifiedBy` directive if representing custom scalar
-definitions.
-
-When representing a GraphQL schema using the type system definition language,
-built in directives (any defined in this specification) should be omitted for
-brevity. Custom directives in use must be specified.
-
 **Custom Directives**
 
 GraphQL services and client tooling may provide additional directives beyond
@@ -1906,7 +1890,6 @@
 change during the [RFC process](https://github.com/graphql/graphql-spec/blob/main/CONTRIBUTING.md).
 For example a work in progress version of `@live` should be named `@rfc_live`.
 
->>>>>>> 086bb1f1
 Directives must only be used in the locations they are declared to belong in.
 In this example, a directive is defined which can be used to annotate a field:
 
@@ -1965,7 +1948,9 @@
 directive @invalidExample(arg: String @invalidExample) on ARGUMENT_DEFINITION
 ```
 
-<<<<<<< HEAD
+Note: The order in which directives appear may be significant, including
+repeatable directives.
+
 **Built-in Directives**
 
 GraphQL implementations should provide the `@skip` and `@include` directives.
@@ -1977,12 +1962,13 @@
 the schema, in this case `@deprecated` directive may be included when returning
 the set of directives from the `__Schema` introspection type.
 
+GraphQL implementations that support the type system definition language should
+provide the `@specifiedBy` directive if representing custom scalar
+definitions.
+
 When representing a GraphQL schema using the type system definition language,
-the built-in directives should be omitted for brevity.
-=======
-Note: The order in which directives appear may be significant, including
-repeatable directives.
->>>>>>> 086bb1f1
+built in directives (any defined in this specification) should be omitted for
+brevity. Custom directives in use must be specified.
 
 **Validation**
 
