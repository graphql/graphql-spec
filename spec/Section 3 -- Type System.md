# Type System

The GraphQL Type system describes the capabilities of a GraphQL server and is
used to determine if a query is valid. The type system also describes the
input types of query variables to determine if values provided at runtime
are valid.

TypeSystemDefinition :
  - SchemaDefinition
  - TypeDefinition
  - DirectiveDefinition

The GraphQL language includes an
[IDL](https://en.wikipedia.org/wiki/Interface_description_language) used to
describe a GraphQL service's type system. Tools may use this definition language
to provide utilities such as client code generation or service boot-strapping.

GraphQL tools which only seek to provide GraphQL query execution may choose not
to parse {TypeSystemDefinition}.

A GraphQL Document which contains {TypeSystemDefinition} must not be executed;
GraphQL execution services which receive a GraphQL Document containing type
system definitions should return a descriptive error.

Note: The type system definition language is used throughout the remainder of
this specification document when illustrating example type systems.


## Type System Extensions

TypeSystemExtension :
  - SchemaExtension
  - TypeExtension

Type system extensions are used to represent a GraphQL type system which has been
extended from some original type system. For example, this might be used by a
local service to represent data a GraphQL client only accesses locally, or by a
GraphQL service which is itself an extension of another GraphQL service.


## Schema

SchemaDefinition : schema Directives[Const]? { RootOperationTypeDefinition+ }

RootOperationTypeDefinition : OperationType : NamedType

A GraphQL service's collective type system capabilities are referred to as that
service's "schema". A schema is defined in terms of the types and directives it
supports as well as the root operation types for each kind of operation:
query, mutation, and subscription; this determines the place in the type system
where those operations begin.

A GraphQL schema must itself be internally valid. This section describes
the rules for this validation process where relevant.

All types within a GraphQL schema must have unique names. No two provided types
may have the same name. No provided type may have a name which conflicts with
any built in types (including Scalar and Introspection types).

All directives within a GraphQL schema must have unique names.

All types and directives defined within a schema must not have a name which
begins with {"__"} (two underscores), as this is used exclusively by GraphQL's
introspection system.

### Root Operation Types

A schema defines the initial root operation type for each kind of operation it
supports: query, mutation, and subscription; this determines the place in the
type system where those operations begin.

The `query` root operation type must be provided and must be an Object type.

The `mutation` root operation type is optional; if it is not provided, the
service does not support mutations. If it is provided, it must be an
Object type.

Similarly, the `subscription` root operation type is also optional; if it is not
provided, the service does not support subscriptions. If it is provided, it must
be an Object type.

The fields on the `query` root operation type indicate what fields are available
at the top level of a GraphQL query. For example, a basic GraphQL query like:

```graphql example
query {
  myName
}
```

Is valid when the `query` root operation type has a field named "myName".

```graphql example
type Query {
  myName: String
}
```

Similarly, the following mutation is valid if a `mutation` root operation type
has a field named "setName". Note that the `query` and `mutation` root types
must be different types.

```graphql example
mutation {
  setName(name: "Zuck") {
    newName
  }
}
```

When using the type system definition language, a document must include at most
one `schema` definition.

In this example, a GraphQL schema is defined with both query and mutation
root types:

```graphql example
schema {
  query: MyQueryRootType
  mutation: MyMutationRootType
}

type MyQueryRootType {
  someField: String
}

type MyMutationRootType {
  setSomeField(to: String): String
}
```

**Default Root Operation Type Names**

While any type can be the root operation type for a GraphQL operation, the type
system definition language can omit the schema definition when the `query`,
`mutation`, and `subscription` root types are named `Query`, `Mutation`, and
`Subscription` respectively.

Likewise, when representing a GraphQL schema using the type system language, a
schema definition should be omitted if it only uses the default root operation
type names.

This example describes a valid complete GraphQL schema, despite not explicitly
including a `schema` definition. The `Query` type is presumed to be the `query`
root operation type of the schema.

```graphql example
type Query {
  someField: String
}
```

### Schema Extension

SchemaExtension :
  - extend schema Directives[Const]? { OperationTypeDefinition+ }
  - extend schema Directives[Const]

Schema extensions are used to represent a schema which has been extended from
an original schema. For example, this might be used by a GraphQL service which
adds additional operation types, or additional directives to an existing schema.


## Descriptions

Description : StringValue

Documentation is first-class feature of GraphQL type systems. To ensure
the documentation of a GraphQL service remains consistent with its capabilities,
descriptions of GraphQL definitions are provided alongside their definitions and
made available via introspection.

To allow GraphQL service designers to easily publish documentation alongside the
capabilities of a GraphQL service, GraphQL descriptions are defined using the
Markdown syntax (as specified by [CommonMark](http://commonmark.org/)). In the
type system definition language, these description strings (often {BlockString})
occur immediately before the definition they describe.

All GraphQL types, fields, arguments and other definitions which can be
described should provide a {Description} unless they are considered self
descriptive.

As an example, this simple GraphQL schema is well described:

```graphql example
"""
A simple GraphQL schema which is well described.
"""
type Query {
  """
  Translates a string from a given language into a different language.
  """
  translate(
    "The original language that `text` is provided in."
    fromLanguage: Language

    "The translated language to be returned."
    toLanguage: Language

    "The text to be translated."
    text: String
  ): String
}

"""
The set of languages supported by `translate`.
"""
enum Language {
  "English"
  EN

  "French"
  FR

  "Chinese"
  CH
}
```


## Types

TypeDefinition :
  - ScalarTypeDefinition
  - ObjectTypeDefinition
  - InterfaceTypeDefinition
  - UnionTypeDefinition
  - EnumTypeDefinition
  - InputObjectTypeDefinition

The fundamental unit of any GraphQL Schema is the type. There are six kinds
of named type definitions in GraphQL, and two wrapping types.

The most basic type is a `Scalar`. A scalar represents a primitive value, like
a string or an integer. Oftentimes, the possible responses for a scalar field
are enumerable. GraphQL offers an `Enum` type in those cases, where the type
specifies the space of valid responses.

Scalars and Enums form the leaves in response trees; the intermediate levels are
`Object` types, which define a set of fields, where each field is another
type in the system, allowing the definition of arbitrary type hierarchies.

GraphQL supports two abstract types: interfaces and unions.

An `Interface` defines a list of fields; `Object` types that implement that
interface are guaranteed to implement those fields. Whenever the type system
claims it will return an interface, it will return a valid implementing type.

A `Union` defines a list of possible types; similar to interfaces, whenever the
type system claims a union will be returned, one of the possible types will be
returned.

Finally, oftentimes it is useful to provide complex structs as inputs to
GraphQL field arguments or variables; the `Input Object` type allows the schema
to define exactly what data is expected.


### Wrapping Types

All of the types so far are assumed to be both nullable and singular: e.g. a
scalar string returns either null or a singular string.

A GraphQL schema may describe that a field represents list of another types;
the `List` type is provided for this reason, and wraps another type.

Similarly, the `Non-Null` type wraps another type, and denotes that the
resulting value will never be {null} (and that an error cannot result in a
{null} value).

These two types are referred to as "wrapping types"; non-wrapping types are
referred to as "named types". A wrapping type has an underlying named type,
found by continually unwrapping the type until a named type is found.


### Input and Output Types

Types are used throughout GraphQL to describe both the values accepted as input
to arguments and variables as well as the values output by fields. These two
uses categorize types as *input types* and *output types*. Some kinds of types,
like Scalar and Enum types, can be used as both input types and output types;
other kinds types can only be used in one or the other. Input Object types can
only be used as input types. Object, Interface, and Union types can only be used
as output types. Lists and Non-Null types may be used as input types or output
types depending on how the wrapped type may be used.

IsInputType(type) :
  * If {type} is a List type or Non-Null type:
    * Let {unwrappedType} be the unwrapped type of {type}.
    * Return IsInputType({unwrappedType})
  * If {type} is a Scalar, Enum, or Input Object type:
    * Return {true}
  * Return {false}

IsOutputType(type) :
  * If {type} is a List type or Non-Null type:
    * Let {unwrappedType} be the unwrapped type of {type}.
    * Return IsOutputType({unwrappedType})
  * If {type} is a Scalar, Object, Interface, Union, or Enum type:
    * Return {true}
  * Return {false}


### Type Extensions

TypeExtension :
  - ScalarTypeExtension
  - ObjectTypeExtension
  - InterfaceTypeExtension
  - UnionTypeExtension
  - EnumTypeExtension
  - InputObjectTypeExtension

Type extensions are used to represent a GraphQL type which has been extended
from some original type. For example, this might be used by a local service to
represent additional fields a GraphQL client only accesses locally.


## Scalars

ScalarTypeDefinition : Description? scalar Name Directives[Const]?

Scalar types represent primitive leaf values in a GraphQL type system. GraphQL
responses take the form of a hierarchical tree; the leaves on these trees are
GraphQL scalars.

All GraphQL scalars are representable as strings, though depending on the
response format being used, there may be a more appropriate primitive for the
given scalar type, and server should use those types when appropriate.

GraphQL provides a number of built-in scalars, but type systems can add
additional scalars with semantic meaning. For example, a GraphQL system could
define a scalar called `Time` which, while serialized as a string, promises to
conform to ISO-8601. When querying a field of type `Time`, you can then rely on
the ability to parse the result with an ISO-8601 parser and use a
client-specific primitive for time. Another example of a potentially useful
custom scalar is `Url`, which serializes as a string, but is guaranteed by
the server to be a valid URL.

```graphql example
scalar Time
scalar Url
```

A server may omit any of the built-in scalars from its schema, for example if a
schema does not refer to a floating-point number, then it must not include the
`Float` type. However, if a schema includes a type with the name of one of the
types described here, it must adhere to the behavior described. As an example,
a server must not include a type called `Int` and use it to represent
128-bit numbers, internationalization information, or anything other than what
is defined in this document.

When representing a GraphQL schema using the type system definition language,
the built-in scalar types should be omitted for brevity.

**Result Coercion**

A GraphQL server, when preparing a field of a given scalar type, must uphold the
contract the scalar type describes, either by coercing the value or producing a
field error if a value cannot be coerced or if coercion may result in data loss.

A GraphQL service may decide to allow coercing different internal types to the
expected return type. For example when coercing a field of type `Int` a boolean
`true` value may produce `1` or a string value `"123"` may be parsed as base-10
`123`. However if internal type coercion cannot be reasonably performed without
losing information, then it must raise a field error.

Since this coercion behavior is not observable to clients of the GraphQL server,
the precise rules of coercion are left to the implementation. The only
requirement is that the server must yield values which adhere to the expected
Scalar type.

**Input Coercion**

If a GraphQL server expects a scalar type as input to an argument, coercion
is observable and the rules must be well defined. If an input value does not
match a coercion rule, a query error must be raised.

GraphQL has different constant literals to represent integer and floating-point
input values, and coercion rules may apply differently depending on which type
of input value is encountered. GraphQL may be parameterized by query variables,
the values of which are often serialized when sent over a transport like HTTP. Since
some common serializations (ex. JSON) do not discriminate between integer
and floating-point values, they are interpreted as an integer input value if
they have an empty fractional part (ex. `1.0`) and otherwise as floating-point
input value.

For all types below, with the exception of Non-Null, if the explicit value
{null} is provided, then the result of input coercion is {null}.

**Built-in Scalars**

GraphQL provides a basic set of well-defined Scalar types. A GraphQL server
should support all of these types, and a GraphQL server which provide a type by
these names must adhere to the behavior described below.


### Int

The Int scalar type represents a signed 32-bit numeric non-fractional value.
Response formats that support a 32-bit integer or a number type should use
that type to represent this scalar.

**Result Coercion**

Fields returning the type `Int` expect to encounter 32-bit integer
internal values.

GraphQL servers may coerce non-integer internal values to integers when
reasonable without losing information, otherwise they must raise a field error.
Examples of this may include returning `1` for the floating-point number `1.0`,
or returning `123` for the string `"123"`. In scenarios where coercion may lose
data, raising a field error is more appropriate. For example, a floating-point
number `1.2` should raise a field error instead of being truncated to `1`.

If the integer internal value represents a value less than -2<sup>31</sup> or
greater than or equal to 2<sup>31</sup>, a field error should be raised.

**Input Coercion**

When expected as an input type, only integer input values are accepted. All
other input values, including strings with numeric content, must raise a query
error indicating an incorrect type. If the integer input value represents a
value less than -2<sup>31</sup> or greater than or equal to 2<sup>31</sup>, a
query error should be raised.

Note: Numeric integer values larger than 32-bit should either use String or a
custom-defined Scalar type, as not all platforms and transports support
encoding integer numbers larger than 32-bit.


### Float

The Float scalar type represents signed double-precision fractional values
as specified by [IEEE 754](http://en.wikipedia.org/wiki/IEEE_floating_point).
Response formats that support an appropriate double-precision number type
should use that type to represent this scalar.

**Result Coercion**

Fields returning the type `Float` expect to encounter double-precision
floating-point internal values.

GraphQL servers may coerce non-floating-point internal values to `Float` when
reasonable without losing information, otherwise they must raise a field error.
Examples of this may include returning `1.0` for the integer number `1`, or
`123.0` for the string `"123"`.

**Input Coercion**

When expected as an input type, both integer and float input values are
accepted. Integer input values are coerced to Float by adding an empty
fractional part, for example `1.0` for the integer input value `1`. All
other input values, including strings with numeric content, must raise a query
error indicating an incorrect type. If the integer input value represents a
value not representable by IEEE 754, a query error should be raised.


### String

The String scalar type represents textual data, represented as UTF-8 character
sequences. The String type is most often used by GraphQL to represent free-form
human-readable text. All response formats must support string representations,
and that representation must be used here.

**Result Coercion**

Fields returning the type `String` expect to encounter UTF-8 string internal values.

GraphQL servers may coerce non-string raw values to `String` when reasonable
without losing information, otherwise they must raise a field error. Examples of
this may include returning the string `"true"` for a boolean true value, or the
string `"1"` for the integer `1`.

**Input Coercion**

When expected as an input type, only valid UTF-8 string input values are
accepted. All other input values must raise a query error indicating an
incorrect type.


### Boolean

The Boolean scalar type represents `true` or `false`. Response formats should
use a built-in boolean type if supported; otherwise, they should use their
representation of the integers `1` and `0`.

**Result Coercion**

Fields returning the type `Boolean` expect to encounter boolean internal values.

GraphQL servers may coerce non-boolean raw values to `Boolean` when reasonable
without losing information, otherwise they must raise a field error. Examples of
this may include returning `true` for non-zero numbers.

**Input Coercion**

When expected as an input type, only boolean input values are accepted. All
other input values must raise a query error indicating an incorrect type.


### ID

The ID scalar type represents a unique identifier, often used to refetch an
object or as the key for a cache. The ID type is serialized in the same way as
a `String`; however, it is not intended to be human-readable. While it is
often numeric, it should always serialize as a `String`.

**Result Coercion**

GraphQL is agnostic to ID format, and serializes to string to ensure consistency
across many formats ID could represent, from small auto-increment numbers, to
large 128-bit random numbers, to base64 encoded values, or string values of a
format like [GUID](http://en.wikipedia.org/wiki/Globally_unique_identifier).

GraphQL servers should coerce as appropriate given the ID formats they expect.
When coercion is not possible they must raise a field error.

**Input Coercion**

When expected as an input type, any string (such as `"4"`) or integer (such
as `4`) input value should be coerced to ID as appropriate for the ID formats
a given GraphQL server expects. Any other input value, including float input
values (such as `4.0`), must raise a query error indicating an incorrect type.


### Scalar Extensions

ScalarTypeExtension :
  - extend scalar Name Directives[Const]

Scalar type extensions are used to represent a scalar type which has been
extended from some original scalar type. For example, this might be used by a
GraphQL tool or service which adds directives to an existing scalar.

**Type Validation**

Scalar type extensions have the potential to be invalid if incorrectly defined.

1. The named type must already be defined and must be a Scalar type.
2. Any directives provided must not already apply to the original Scalar type.


## Objects

ObjectTypeDefinition : Description? type Name ImplementsInterfaces? Directives[Const]? FieldsDefinition?

ImplementsInterfaces :
  - implements `&`? NamedType
  - ImplementsInterfaces & NamedType

FieldsDefinition : { FieldDefinition+ }

FieldDefinition : Description? Name ArgumentsDefinition? : Type Directives[Const]?

GraphQL queries are hierarchical and composed, describing a tree of information.
While Scalar types describe the leaf values of these hierarchical queries, Objects
describe the intermediate levels.

GraphQL Objects represent a list of named fields, each of which yield a value of
a specific type. Object values should be serialized as ordered maps, where the
queried field names (or aliases) are the keys and the result of evaluating
the field is the value, ordered by the order in which they appear in the query.

All fields defined within an Object type must not have a name which begins with
{"__"} (two underscores), as this is used exclusively by GraphQL's
introspection system.

For example, a type `Person` could be described as:

```graphql example
type Person {
  name: String
  age: Int
  picture: Url
}
```

Where `name` is a field that will yield a `String` value, and `age` is a field
that will yield an `Int` value, and `picture` is a field that will yield a
`Url` value.

A query of an object value must select at least one field. This selection of
fields will yield an ordered map containing exactly the subset of the object
queried, which should be represented in the order in which they were queried.
Only fields that are declared on the object type may validly be queried on
that object.

For example, selecting all the fields of `Person`:

```graphql example
{
  name
  age
  picture
}
```

Would yield the object:

```json example
{
  "name": "Mark Zuckerberg",
  "age": 30,
  "picture": "http://some.cdn/picture.jpg"
}
```

While selecting a subset of fields:

```graphql example
{
  age
  name
}
```

Must only yield exactly that subset:

```json example
{
  "age": 30,
  "name": "Mark Zuckerberg"
}
```

A field of an Object type may be a Scalar, Enum, another Object type,
an Interface, or a Union. Additionally, it may be any wrapping type whose
underlying base type is one of those five.

For example, the `Person` type might include a `relationship`:

```graphql example
type Person {
  name: String
  age: Int
  picture: Url
  relationship: Person
}
```

Valid queries must supply a nested field set for a field that returns
an object, so this query is not valid:

```graphql counter-example
{
  name
  relationship
}
```

However, this example is valid:

```graphql example
{
  name
  relationship {
    name
  }
}
```

And will yield the subset of each object type queried:

```json example
{
  "name": "Mark Zuckerberg",
  "relationship": {
    "name": "Priscilla Chan"
  }
}
```

**Field Ordering**

When querying an Object, the resulting mapping of fields are conceptually
ordered in the same order in which they were encountered during query execution,
excluding fragments for which the type does not apply and fields or
fragments that are skipped via `@skip` or `@include` directives. This ordering
is correctly produced when using the {CollectFields()} algorithm.

Response serialization formats capable of representing ordered maps should
maintain this ordering. Serialization formats which can only represent unordered
maps (such as JSON) should retain this order textually. That is, if two fields
`{foo, bar}` were queried in that order, the resulting JSON serialization
should contain `{"foo": "...", "bar": "..."}` in the same order.

Producing a response where fields are represented in the same order in which
they appear in the request improves human readability during debugging and
enables more efficient parsing of responses if the order of properties can
be anticipated.

If a fragment is spread before other fields, the fields that fragment specifies
occur in the response before the following fields.

```graphql example
{
  foo
  ...Frag
  qux
}

fragment Frag on Query {
  bar
  baz
}
```

Produces the ordered result:

```json example
{
  "foo": 1,
  "bar": 2,
  "baz": 3,
  "qux": 4
}
```

If a field is queried multiple times in a selection, it is ordered by the first
time it is encountered. However fragments for which the type does not apply does
not affect ordering.

```graphql example
{
  foo
  ...Ignored
  ...Matching
  bar
}

fragment Ignored on UnknownType {
  qux
  baz
}

fragment Matching on Query {
  bar
  qux
  foo
}
```

Produces the ordered result:

```json example
{
  "foo": 1,
  "bar": 2,
  "qux": 3
}
```

Also, if directives result in fields being excluded, they are not considered in
the ordering of fields.

```graphql example
{
  foo @skip(if: true)
  bar
  foo
}
```

Produces the ordered result:

```json example
{
  "bar": 1,
  "foo": 2
}
```

**Result Coercion**

Determining the result of coercing an object is the heart of the GraphQL
executor, so this is covered in that section of the spec.

**Input Coercion**

Objects are never valid inputs.

**Type Validation**

Object types have the potential to be invalid if incorrectly defined. This set
of rules must be adhered to by every Object type in a GraphQL schema.

1. An Object type must define one or more fields.
2. For each field of an Object type:
   1. The field must have a unique name within that Object type;
      no two fields may share the same name.
   2. The field must not have a name which begins with the
      characters {"__"} (two underscores).
   3. The field must return a type where {IsOutputType(fieldType)} returns {true}.
   4. For each argument of the field:
      1. The argument must not have a name which begins with the
         characters {"__"} (two underscores).
      2. The argument must accept a type where {IsInputType(argumentType)} returns {true}.
4. An object type may declare that it implements one or more unique interfaces.
5. An object type must be a super-set of all interfaces it implements:
   1. The object type must include a field of the same name for every field
      defined in an interface.
      1. The object field must be of a type which is equal to or a sub-type of
         the interface field (covariant).
         1. An object field type is a valid sub-type if it is equal to (the same
            type as) the interface field type.
         2. An object field type is a valid sub-type if it is an Object type and
            the interface field type is either an Interface type or a Union type
            and the object field type is a possible type of the interface field
            type.
         3. An object field type is a valid sub-type if it is a List type and
            the interface field type is also a List type and the list-item type
            of the object field type is a valid sub-type of the list-item type
            of the interface field type.
         4. An object field type is a valid sub-type if it is a Non-Null variant
            of a valid sub-type of the interface field type.
      2. The object field must include an argument of the same name for every
         argument defined in the interface field.
         1. The object field argument must accept the same type (invariant) as
            the interface field argument.
      3. The object field may include additional arguments not defined in the
         interface field, but any additional argument must not be required, e.g.
         must not be of a non-nullable type.


### Field Arguments

ArgumentsDefinition : ( InputValueDefinition+ )

InputValueDefinition : Description? Name : Type DefaultValue? Directives[Const]?

Object fields are conceptually functions which yield values. Occasionally object
fields can accept arguments to further specify the return value. Object field
arguments are defined as a list of all possible argument names and their
expected input types.

All arguments defined within a field must not have a name which begins with
{"__"} (two underscores), as this is used exclusively by GraphQL's
introspection system.

For example, a `Person` type with a `picture` field could accept an argument to
determine what size of an image to return.

```graphql example
type Person {
  name: String
  picture(size: Int): Url
}
```

GraphQL queries can optionally specify arguments to their fields to provide
these arguments.

This example query:

```graphql example
{
  name
  picture(size: 600)
}
```

May yield the result:

```json example
{
  "name": "Mark Zuckerberg",
  "picture": "http://some.cdn/picture_600.jpg"
}
```

The type of an object field argument must be an input type (any type except an
Object, Interface, or Union type).


### Field Deprecation

Fields in an object may be marked as deprecated as deemed necessary by the
application. It is still legal to query for these fields (to ensure existing
clients are not broken by the change), but the fields should be appropriately
treated in documentation and tooling.

When using the type system definition language, `@deprecated` directives are
used to indicate that a field is deprecated:

```graphql example
type ExampleType {
  oldField: String @deprecated
}
```


### Object Extensions

ObjectTypeExtension :
  - extend type Name ImplementsInterfaces? Directives[Const]? FieldsDefinition
  - extend type Name ImplementsInterfaces? Directives[Const]
  - extend type Name ImplementsInterfaces

Object type extensions are used to represent a type which has been extended from
some original type. For example, this might be used to represent local data, or
by a GraphQL service which is itself an extension of another GraphQL service.

In this example, a local data field is added to a `Story` type:

```graphql example
extend type Story {
  isHiddenLocally: Boolean
}
```

Object type extensions may choose not to add additional fields, instead only
adding interfaces or directives.

In this example, a directive is added to a `User` type without adding fields:

```graphql example
extend type User @addedDirective
```

**Type Validation**

Object type extensions have the potential to be invalid if incorrectly defined.

1. The named type must already be defined and must be an Object type.
2. The fields of an Object type extension must have unique names; no two fields
   may share the same name.
3. Any fields of an Object type extension must not be already defined on the
   original Object type.
4. Any directives provided must not already apply to the original Object type.
5. Any interfaces provided must not be already implemented by the original
   Object type.
6. The resulting extended object type must be a super-set of all interfaces it
   implements.


## Interfaces

InterfaceTypeDefinition : Description? interface Name Directives[Const]? FieldsDefinition?

GraphQL interfaces represent a list of named fields and their arguments. GraphQL
objects can then implement these interfaces which requires that the object type
will define all fields defined by those interfaces.

Fields on a GraphQL interface have the same rules as fields on a GraphQL object;
their type can be Scalar, Object, Enum, Interface, or Union, or any wrapping
type whose base type is one of those five.

For example, an interface `NamedEntity` may describe a required field and types
such as `Person` or `Business` may then implement this interface to guarantee
this field will always exist.

Types may also implement multiple interfaces. For example, `Business` implements
both the `NamedEntity` and `ValuedEntity` interfaces in the example below.

```graphql example
interface NamedEntity {
  name: String
}

interface ValuedEntity {
  value: Int
}

type Person implements NamedEntity {
  name: String
  age: Int
}

type Business implements NamedEntity & ValuedEntity {
  name: String
  value: Int
  employeeCount: Int
}
```

Fields which yield an interface are useful when one of many Object types are
expected, but some fields should be guaranteed.

To continue the example, a `Contact` might refer to `NamedEntity`.

```graphql example
type Contact {
  entity: NamedEntity
  phoneNumber: String
  address: String
}
```

This allows us to write a query for a `Contact` that can select the
common fields.

```graphql example
{
  entity {
    name
  }
  phoneNumber
}
```

When querying for fields on an interface type, only those fields declared on
the interface may be queried. In the above example, `entity` returns a
`NamedEntity`, and `name` is defined on `NamedEntity`, so it is valid. However,
the following would not be a valid query:

```graphql counter-example
{
  entity {
    name
    age
  }
  phoneNumber
}
```

because `entity` refers to a `NamedEntity`, and `age` is not defined on that
interface. Querying for `age` is only valid when the result of `entity` is a
`Person`; the query can express this using a fragment or an inline fragment:

```graphql example
{
  entity {
    name
    ... on Person {
      age
    }
  },
  phoneNumber
}
```

**Result Coercion**

The interface type should have some way of determining which object a given
result corresponds to. Once it has done so, the result coercion of the interface
is the same as the result coercion of the object.

**Input Coercion**

Interfaces are never valid inputs.

**Type Validation**

Interface types have the potential to be invalid if incorrectly defined.

1. An Interface type must define one or more fields.
<<<<<<< HEAD
2. The fields of an Interface type must have unique names within that Interface
   type; no two fields may share the same name.
3. Each field of an Interface type must not have a name which begins with the
   characters {"__"} (two underscores).
4. An Interface type must be implemented by at least one Object type.
=======
2. For each field of an Interface type:
   1. The field must have a unique name within that Interface type;
      no two fields may share the same name.
   2. The field must not have a name which begins with the
      characters {"__"} (two underscores).
   3. The field must return a type where {IsOutputType(fieldType)}
      returns {true}.
   4. For each argument of the field:
      1. The argument must not have a name which begins with the
         characters {"__"} (two underscores).
      2. The argument must accept a type where {IsInputType(argumentType)}
         returns {true}.
>>>>>>> 6ff258fe


### Interface Extensions

InterfaceTypeExtension :
  - extend interface Name Directives[Const]? FieldsDefinition
  - extend interface Name Directives[Const]

Interface type extensions are used to represent an interface which has been
extended from some original interface. For example, this might be used to
represent common local data on many types, or by a GraphQL service which is
itself an extension of another GraphQL service.

In this example, an extended data field is added to a `NamedEntity` type along
with the types which implement it:

```graphql example
extend interface NamedEntity {
  nickname: String
}

extend type Person {
  nickname: String
}

extend type Business {
  nickname: String
}
```

Interface type extensions may choose not to add additional fields, instead only
adding directives.

In this example, a directive is added to a `NamedEntity` type without
adding fields:

```graphql example
extend interface NamedEntity @addedDirective
```

**Type Validation**

Interface type extensions have the potential to be invalid if incorrectly defined.

1. The named type must already be defined and must be an Interface type.
2. The fields of an Interface type extension must have unique names; no two
   fields may share the same name.
3. Any fields of an Interface type extension must not be already defined on the
   original Interface type.
4. Any Object type which implemented the original Interface type must also be a
   super-set of the fields of the Interface type extension (which may be due to
   Object type extension).
5. Any directives provided must not already apply to the original Interface type.


## Unions

UnionTypeDefinition : Description? union Name Directives[Const]? UnionMemberTypes?

UnionMemberTypes :
  - = `|`? NamedType
  - UnionMemberTypes | NamedType

GraphQL Unions represent an object that could be one of a list of GraphQL
Object types, but provides for no guaranteed fields between those types.
They also differ from interfaces in that Object types declare what interfaces
they implement, but are not aware of what unions contain them.

With interfaces and objects, only those fields defined on the type can be
queried directly; to query other fields on an interface, typed fragments
must be used. This is the same as for unions, but unions do not define any
fields, so **no** fields may be queried on this type without the use of
type refining fragments or inline fragments.

For example, we might define the following types:

```graphql example
union SearchResult = Photo | Person

type Person {
  name: String
  age: Int
}

type Photo {
  height: Int
  width: Int
}

type SearchQuery {
  firstSearchResult: SearchResult
}
```

When querying the `firstSearchResult` field of type `SearchQuery`, the
query would ask for all fields inside of a fragment indicating the appropriate
type. If the query wanted the name if the result was a Person, and the height if
it was a photo, the following query is invalid, because the union itself
defines no fields:

```graphql counter-example
{
  firstSearchResult {
    name
    height
  }
}
```

Instead, the query would be:

```graphql example
{
  firstSearchResult {
    ... on Person {
      name
    }
    ... on Photo {
      height
    }
  }
}
```

Union members may be defined with an optional leading `|` character to aid
formatting when representing a longer list of possible types:

```graphql example
union SearchResult =
  | Photo
  | Person
```

**Result Coercion**

The union type should have some way of determining which object a given result
corresponds to. Once it has done so, the result coercion of the union is the
same as the result coercion of the object.

**Input Coercion**

Unions are never valid inputs.

**Type Validation**

Union types have the potential to be invalid if incorrectly defined.

1. A Union type must include one or more member types.
2. The member types of a Union type must all be Object base types;
   Scalar, Interface and Union types must not be member types of a Union.
   Similarly, wrapping types must not be member types of a Union.
3. A Union type must define one or more unique member types.


### Union Extensions

UnionTypeExtension :
  - extend union Name Directives[Const]? UnionMemberTypes
  - extend union Name Directives[Const]

Union type extensions are used to represent a union type which has been
extended from some original union type. For example, this might be used to
represent additional local data, or by a GraphQL service which is itself an
extension of another GraphQL service.

**Type Validation**

Union type extensions have the potential to be invalid if incorrectly defined.

1. The named type must already be defined and must be a Union type.
2. The member types of a Union type extension must all be Object base types;
   Scalar, Interface and Union types must not be member types of a Union.
   Similarly, wrapping types must not be member types of a Union.
3. All member types of a Union type extension must be unique.
4. All member types of a Union type extension must not already be a member of
   the original Union type.
5. Any directives provided must not already apply to the original Union type.

## Enums

EnumTypeDefinition : Description? enum Name Directives[Const]? EnumValuesDefinition?

EnumValuesDefinition : { EnumValueDefinition+ }

EnumValueDefinition : Description? EnumValue Directives[Const]?

GraphQL Enum types, like scalar types, also represent leaf values in a GraphQL
type system. However Enum types describe the set of possible values.

Enums are not references for a numeric value, but are unique values in their own
right. They may serialize as a string: the name of the represented value.

In this example, an Enum type called `Direction` is defined:

```graphql example
enum Direction {
  NORTH
  EAST
  SOUTH
  WEST
}
```

**Result Coercion**

GraphQL servers must return one of the defined set of possible values. If a
reasonable coercion is not possible they must raise a field error.

**Input Coercion**

GraphQL has a constant literal to represent enum input values. GraphQL string
literals must not be accepted as an enum input and instead raise a query error.

Query variable transport serializations which have a different representation
for non-string symbolic values (for example, [EDN](https://github.com/edn-format/edn))
should only allow such values as enum input values. Otherwise, for most
transport serializations that do not, strings may be interpreted as the enum
input value with the same name.

**Type Validation**

Enum types have the potential to be invalid if incorrectly defined.

1. An Enum type must define one or more unique enum values.


### Enum Extensions

EnumTypeExtension :
  - extend enum Name Directives[Const]? EnumValuesDefinition
  - extend enum Name Directives[Const]

Enum type extensions are used to represent an enum type which has been
extended from some original enum type. For example, this might be used to
represent additional local data, or by a GraphQL service which is itself an
extension of another GraphQL service.

**Type Validation**

Enum type extensions have the potential to be invalid if incorrectly defined.

1. The named type must already be defined and must be an Enum type.
2. All values of an Enum type extension must be unique.
3. All values of an Enum type extension must not already be a value of
   the original Enum.
4. Any directives provided must not already apply to the original Enum type.


## Input Objects

InputObjectTypeDefinition : Description? input Name Directives[Const]? InputFieldsDefinition?

InputFieldsDefinition : { InputValueDefinition+ }

Fields may accept arguments to configure their behavior. These inputs are often
scalars or enums, but they sometimes need to represent more complex values.

A GraphQL Input Object defines a set of input fields; the input fields are either
scalars, enums, or other input objects. This allows arguments to accept
arbitrarily complex structs.

In this example, an Input Object called `Point2D` describes `x` and `y` inputs:

```graphql example
input Point2D {
  x: Float
  y: Float
}
```

Note: The GraphQL Object type ({ObjectTypeDefinition}) defined above is
inappropriate for re-use here, because Object types can contain fields that
define arguments or contain references to interfaces and unions, neither of
which is appropriate for use as an input argument. For this reason, input
objects have a separate type in the system.

**Result Coercion**

An input object is never a valid result. Input Object types cannot be the return
type of an Object or Interface field.

**Input Coercion**

The value for an input object should be an input object literal or an unordered
map supplied by a variable, otherwise a query error must be thrown. In either
case, the input object literal or unordered map must not contain any entries
with names not defined by a field of this input object type, otherwise an error
must be thrown.

The result of coercion is an unordered map with an entry for each field both
defined by the input object type and for which a value exists. The resulting map
is constructed with the following rules:

* If no value is provided for a defined input object field and that field
  definition provides a default value, the default value should be used. If no
  default value is provided and the input object field's type is non-null, an
  error should be thrown. Otherwise, if the field is not required, then no entry
  is added to the coerced unordered map.

* If the value {null} was provided for an input object field, and the field's
  type is not a non-null type, an entry in the coerced unordered map is given
  the value {null}. In other words, there is a semantic difference between the
  explicitly provided value {null} versus having not provided a value.

* If a literal value is provided for an input object field, an entry in the
  coerced unordered map is given the result of coercing that value according
  to the input coercion rules for the type of that field.

* If a variable is provided for an input object field, the runtime value of that
  variable must be used. If the runtime value is {null} and the field type
  is non-null, a field error must be thrown. If no runtime value is provided,
  the variable definition's default value should be used. If the variable
  definition does not provide a default value, the input object field
  definition's default value should be used.

Following are examples of input coercion for an input object type with a
`String` field `a` and a required (non-null) `Int!` field `b`:

```graphql example
input ExampleInputObject {
  a: String
  b: Int!
}
```

Literal Value            | Variables               | Coerced Value
------------------------ | ----------------------- | ---------------------------
`{ a: "abc", b: 123 }`   | `{}`                    | `{ a: "abc", b: 123 }`
`{ a: null, b: 123 }`    | `{}`                    | `{ a: null, b: 123 }`
`{ b: 123 }`             | `{}`                    | `{ b: 123 }`
`{ a: $var, b: 123 }`    | `{ var: null }`         | `{ a: null, b: 123 }`
`{ a: $var, b: 123 }`    | `{}`                    | `{ b: 123 }`
`{ b: $var }`            | `{ var: 123 }`          | `{ b: 123 }`
`$var`                   | `{ var: { b: 123 } }`   | `{ b: 123 }`
`"abc123"`               | `{}`                    | Error: Incorrect value
`$var`                   | `{ var: "abc123" } }`   | Error: Incorrect value
`{ a: "abc", b: "123" }` | `{}`                    | Error: Incorrect value for field {b}
`{ a: "abc" }`           | `{}`                    | Error: Missing required field {b}
`{ b: $var }`            | `{}`                    | Error: Missing required field {b}.
`$var`                   | `{ var: { a: "abc" } }` | Error: Missing required field {b}
`{ a: "abc", b: null }`  | `{}`                    | Error: {b} must be non-null.
`{ b: $var }`            | `{ var: null }`         | Error: {b} must be non-null.
`{ b: 123, c: "xyz" }`   | `{}`                    | Error: Unexpected field {c}

**Type Validation**

1. An Input Object type must define one or more input fields.
2. For each input field of an Input Object type:
   1. The input field must have a unique name within that Input Object type;
      no two input fields may share the same name.
   2. The input field must not have a name which begins with the
      characters {"__"} (two underscores).
   3. The input field must accept a type where {IsInputType(inputFieldType)}
      returns {true}.


### Input Object Extensions

InputObjectTypeExtension :
  - extend input Name Directives[Const]? InputFieldsDefinition
  - extend input Name Directives[Const]

Input object type extensions are used to represent an input object type which
has been extended from some original input object type. For example, this might
be used by a GraphQL service which is itself an extension of another GraphQL service.

**Type Validation**

Input object type extensions have the potential to be invalid if incorrectly defined.

1. The named type must already be defined and must be a Input Object type.
3. All fields of an Input Object type extension must have unique names.
4. All fields of an Input Object type extension must not already be a field of
   the original Input Object.
5. Any directives provided must not already apply to the original Input Object type.


## List

A GraphQL list is a special collection type which declares the type of each
item in the List (referred to as the *item type* of the list). List values are
serialized as ordered lists, where each item in the list is serialized as per
the item type. To denote that a field uses a List type the item type is wrapped
in square brackets like this: `pets: [Pet]`.

**Result Coercion**

GraphQL servers must return an ordered list as the result of a list type. Each
item in the list must be the result of a result coercion of the item type. If a
reasonable coercion is not possible it must raise a field error. In
particular, if a non-list is returned, the coercion should fail, as this
indicates a mismatch in expectations between the type system and the
implementation.

If a list's item type is nullable, then errors occuring during preparation or
coercion of an individual item in the list must result in a the value {null} at
that position in the list along with an error added to the response. If a list's
item type is non-null, an error occuring at an individual item in the list must
result in a field error for the entire list.

Note: For more information on the error handling process, see "Errors and
Non-Nullability" within the Execution section.

**Input Coercion**

When expected as an input, list values are accepted only when each item in the
list can be accepted by the list's item type.

If the value passed as an input to a list type is *not* a list and not the
{null} value, then the result of input coercion is a list of size one,
where the single item value is the result of input coercion for the list's item
type on the provided value (note this may apply recursively for nested lists).

This allow inputs which accept one or many arguments (sometimes referred to as
"var args") to declare their input type as a list while for the common case of a
single value, a client can just pass that value directly rather than
constructing the list.

Following are examples of input coercion with various list types and values:

Expected Type | Provided Value   | Coerced Value
------------- | ---------------- | ---------------------------
`[Int]`       | `[1, 2, 3]`      | `[1, 2, 3]`
`[Int]`       | `[1, "b", true]` | Error: Incorrect item value
`[Int]`       | `1`              | `[1]`
`[Int]`       | `null`           | `null`
`[[Int]]`     | `[[1], [2, 3]]`  | `[[1], [2, 3]`
`[[Int]]`     | `[1, 2, 3]`      | Error: Incorrect item value
`[[Int]]`     | `1`              | `[[1]]`
`[[Int]]`     | `null`           | `null`


## Non-Null

By default, all types in GraphQL are nullable; the {null} value is a valid
response for all of the above types. To declare a type that disallows null,
the GraphQL Non-Null type can be used. This type wraps an underlying type,
and this type acts identically to that wrapped type, with the exception
that {null} is not a valid response for the wrapping type. A trailing
exclamation mark is used to denote a field that uses a Non-Null type like this:
`name: String!`.

**Nullable vs. Optional**

Fields are *always* optional within the context of a query, a field may be
omitted and the query is still valid. However fields that return Non-Null types
will never return the value {null} if queried.

Inputs (such as field arguments), are always optional by default. However a
non-null input type is required. In addition to not accepting the value {null},
it also does not accept omission. For the sake of simplicity nullable types
are always optional and non-null types are always required.

**Result Coercion**

In all of the above result coercions, {null} was considered a valid value.
To coerce the result of a Non-Null type, the coercion of the wrapped type
should be performed. If that result was not {null}, then the result of coercing
the Non-Null type is that result. If that result was {null}, then a field error
must be raised.

Note: When a field error is raised on a non-null value, the error propogates to
the parent field. For more information on this process, see
"Errors and Non-Nullability" within the Execution section.

**Input Coercion**

If an argument or input-object field of a Non-Null type is not provided, is
provided with the literal value {null}, or is provided with a variable that was
either not provided a value at runtime, or was provided the value {null}, then
a query error must be raised.

If the value provided to the Non-Null type is provided with a literal value
other than {null}, or a Non-Null variable value, it is coerced using the input
coercion for the wrapped type.

A non-null argument cannot be omitted:

```graphql counter-example
{
  fieldWithNonNullArg
}
```

The value {null} cannot be provided to a non-null argument:

```graphql counter-example
{
  fieldWithNonNullArg(nonNullArg: null)
}
```

A variable of a nullable type cannot be provided to a non-null argument:

```graphql example
query withNullableVariable($var: String) {
  fieldWithNonNullArg(nonNullArg: $var)
}
```

Note: The Validation section defines providing a nullable variable type to
a non-null input type as invalid.

**Type Validation**

1. A Non-Null type must not wrap another Non-Null type.


### Combining List and Non-Null

The List and Non-Null wrapping types can compose, representing more complex
types. The rules for result coercion and input coercion of Lists and Non-Null
types apply in a recursive fashion.

For example if the inner item type of a List is Non-Null (e.g. `[T!]`), then
that List may not contain any {null} items. However if the inner type of a
Non-Null is a List (e.g. `[T]!`), then {null} is not accepted however an empty
list is accepted.

Following are examples of result coercion with various types and values:

Expected Type | Internal Value   | Coerced Result
------------- | ---------------- | ---------------------------
`[Int]`       | `[1, 2, 3]`      | `[1, 2, 3]`
`[Int]`       | `null`           | `null`
`[Int]`       | `[1, 2, null]`   | `[1, 2, null]`
`[Int]`       | `[1, 2, Error]`  | `[1, 2, null]` (With logged error)
`[Int]!`      | `[1, 2, 3]`      | `[1, 2, 3]`
`[Int]!`      | `null`           | Error: Value cannot be null
`[Int]!`      | `[1, 2, null]`   | `[1, 2, null]`
`[Int]!`      | `[1, 2, Error]`  | `[1, 2, null]` (With logged error)
`[Int!]`      | `[1, 2, 3]`      | `[1, 2, 3]`
`[Int!]`      | `null`           | `null`
`[Int!]`      | `[1, 2, null]`   | `null` (With logged coercion error)
`[Int!]`      | `[1, 2, Error]`  | `null` (With logged error)
`[Int!]!`     | `[1, 2, 3]`      | `[1, 2, 3]`
`[Int!]!`     | `null`           | Error: Value cannot be null
`[Int!]!`     | `[1, 2, null]`   | Error: Item cannot be null
`[Int!]!`     | `[1, 2, Error]`  | Error: Error occurred in item


## Directives

DirectiveDefinition : Description? directive @ Name ArgumentsDefinition? on DirectiveLocations

DirectiveLocations :
  - `|`? DirectiveLocation
  - DirectiveLocations | DirectiveLocation

DirectiveLocation :
  - ExecutableDirectiveLocation
  - TypeSystemDirectiveLocation

ExecutableDirectiveLocation : one of
  `QUERY`
  `MUTATION`
  `SUBSCRIPTION`
  `FIELD`
  `FRAGMENT_DEFINITION`
  `FRAGMENT_SPREAD`
  `INLINE_FRAGMENT`

TypeSystemDirectiveLocation : one of
  `SCHEMA`
  `SCALAR`
  `OBJECT`
  `FIELD_DEFINITION`
  `ARGUMENT_DEFINITION`
  `INTERFACE`
  `UNION`
  `ENUM`
  `ENUM_VALUE`
  `INPUT_OBJECT`
  `INPUT_FIELD_DEFINITION`

A GraphQL schema describes directives which are used to annotate various parts
of a GraphQL document as an indicator that they should be evaluated differently
by a validator, executor, or client tool such as a code generator.

GraphQL implementations should provide the `@skip` and `@include` directives.

GraphQL implementations that support the type system definition language must
provide the `@deprecated` directive if representing deprecated portions of
the schema.

Directives must only be used in the locations they are declared to belong in.
In this example, a directive is defined which can be used to annotate a
fragment definition:

```graphql example
directive @example on FIELD

fragment SomeFragment on SomeType {
  field @example
}
```

Directive locations may be defined with an optional leading `|` character to aid
formatting when representing a longer list of possible locations:

```graphql example
directive @example on
  | FIELD
  | FRAGMENT_SPREAD
  | INLINE_FRAGMENT
```

Directives can also be used to annotate the type system definition language
as well, which can be a useful tool for supplying additional metadata in order
to generate GraphQL execution services, produce client generated runtime code,
or many other useful extensions of the GraphQL semantics.

In this example, the directive `@example` annotates field and argument definitions:

```graphql example
directive @example on FIELD_DEFINITION | ARGUMENT_DEFINITION

type SomeType {
  field(arg: Int @example): String @example
}
```

While defining a directive, it must not reference itself directly or indirectly:

```graphql counter-example
directive @invalidExample(arg: String @invalidExample) on ARGUMENT_DEFINITION
```

**Validation**

1. A directive definition must not contain the use of a directive which
   references itself directly.
2. A directive definition must not contain the use of a directive which
   references itself indirectly by referencing a Type or Directive which
   transitively includes a reference to this directive.


### @skip

```graphql
directive @skip(if: Boolean!) on FIELD | FRAGMENT_SPREAD | INLINE_FRAGMENT
```

The `@skip` directive may be provided for fields, fragment spreads, and
inline fragments, and allows for conditional exclusion during execution as
described by the if argument.

In this example `experimentalField` will only be queried if the variable
`$someTest` has the value `false`.

```graphql example
query myQuery($someTest: Boolean) {
  experimentalField @skip(if: $someTest)
}
```


### @include

```graphql
directive @include(if: Boolean!) on FIELD | FRAGMENT_SPREAD | INLINE_FRAGMENT
```

The `@include` directive may be provided for fields, fragment spreads, and
inline fragments, and allows for conditional inclusion during execution as
described by the if argument.

In this example `experimentalField` will only be queried if the variable
`$someTest` has the value `true`

```graphql example
query myQuery($someTest: Boolean) {
  experimentalField @include(if: $someTest)
}
```

Note: Neither `@skip` nor `@include` has precedence over the other. In the case
that both the `@skip` and `@include` directives are provided in on the same the
field or fragment, it *must* be queried only if the `@skip` condition is false
*and* the `@include` condition is true. Stated conversely, the field or fragment
must *not* be queried if either the `@skip` condition is true *or* the
`@include` condition is false.


### @deprecated

```graphql
directive @deprecated(
  reason: String = "No longer supported"
) on FIELD_DEFINITION | ENUM_VALUE
```

The `@deprecated` directive is used within the type system definition language
to indicate deprecated portions of a GraphQL service's schema, such as
deprecated fields on a type or deprecated enum values.

Deprecations include a reason for why it is deprecated, which is formatted using
Markdown syntax (as specified by [CommonMark](http://commonmark.org/)).

In this example type definition, `oldField` is deprecated in favor of
using `newField`.

```graphql example
type ExampleType {
  newField: String
  oldField: String @deprecated(reason: "Use `newField`.")
}
```<|MERGE_RESOLUTION|>--- conflicted
+++ resolved
@@ -1044,13 +1044,6 @@
 Interface types have the potential to be invalid if incorrectly defined.
 
 1. An Interface type must define one or more fields.
-<<<<<<< HEAD
-2. The fields of an Interface type must have unique names within that Interface
-   type; no two fields may share the same name.
-3. Each field of an Interface type must not have a name which begins with the
-   characters {"__"} (two underscores).
-4. An Interface type must be implemented by at least one Object type.
-=======
 2. For each field of an Interface type:
    1. The field must have a unique name within that Interface type;
       no two fields may share the same name.
@@ -1063,7 +1056,7 @@
          characters {"__"} (two underscores).
       2. The argument must accept a type where {IsInputType(argumentType)}
          returns {true}.
->>>>>>> 6ff258fe
+3. An Interface type must be implemented by at least one Object type.
 
 
 ### Interface Extensions
