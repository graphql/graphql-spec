# Type System

The GraphQL Type system describes the capabilities of a GraphQL service and is
used to determine if a requested operation is valid, to guarantee the type of
response results, and describes the input types of variables to determine if
values provided at request time are valid.

TypeSystemDocument : TypeSystemDefinition+

TypeSystemDefinition :

- SchemaDefinition
- TypeDefinition
- DirectiveDefinition

The GraphQL language includes an
[IDL](https://en.wikipedia.org/wiki/Interface_description_language) used to
describe a GraphQL service's type system. Tools may use this definition language
to provide utilities such as client code generation or service boot-strapping.

GraphQL tools or services which only seek to execute GraphQL requests and not
construct a new GraphQL schema may choose not to allow {TypeSystemDefinition}.
Tools which only seek to produce schema and not execute requests may choose to
only allow {TypeSystemDocument} and not allow {ExecutableDefinition} or
{TypeSystemExtension} but should provide a descriptive error if present.

Note: The type system definition language is used throughout the remainder of
this specification document when illustrating example type systems.

## Type System Extensions

TypeSystemExtensionDocument : TypeSystemDefinitionOrExtension+

TypeSystemDefinitionOrExtension :

- TypeSystemDefinition
- TypeSystemExtension

TypeSystemExtension :

- SchemaExtension
- TypeExtension

Type system extensions are used to represent a GraphQL type system which has
been extended from some original type system. For example, this might be used by
a local service to represent data a GraphQL client only accesses locally, or by
a GraphQL service which is itself an extension of another GraphQL service.

Tools which only seek to produce and extend schema and not execute requests may
choose to only allow {TypeSystemExtensionDocument} and not allow
{ExecutableDefinition} but should provide a descriptive error if present.

## Descriptions

Description : StringValue

Documentation is a first-class feature of GraphQL type systems. To ensure the
documentation of a GraphQL service remains consistent with its capabilities,
descriptions of GraphQL definitions are provided alongside their definitions and
made available via introspection.

To allow GraphQL service designers to easily publish documentation alongside the
capabilities of a GraphQL service, GraphQL descriptions are defined using the
Markdown syntax (as specified by [CommonMark](https://commonmark.org/)). In the
type system definition language, these description strings (often {BlockString})
occur immediately before the definition they describe.

GraphQL schema and all other definitions (e.g. types, fields, arguments, etc.)
which can be described should provide a {Description} unless they are considered
self descriptive.

As an example, this simple GraphQL schema is well described:

```raw graphql example
"""
A simple GraphQL schema which is well described.
"""
schema {
  query: Query
}

"""
Root type for all your query operations
"""
type Query {
  """
  Translates a string from a given language into a different language.
  """
  translate(
    "The original language that `text` is provided in."
    fromLanguage: Language

    "The translated language to be returned."
    toLanguage: Language

    "The text to be translated."
    text: String
  ): String
}

"""
The set of languages supported by `translate`.
"""
enum Language {
  "English"
  EN

  "French"
  FR

  "Chinese"
  CH
}
```

## Schema

SchemaDefinition : Description? schema Directives[Const]? {
RootOperationTypeDefinition+ }

RootOperationTypeDefinition : OperationType : NamedType

A GraphQL service's collective type system capabilities are referred to as that
service's "schema". A schema is defined in terms of the types and directives it
supports as well as the root operation types for each kind of operation: query,
mutation, and subscription; this determines the place in the type system where
those operations begin.

A GraphQL schema must itself be internally valid. This section describes the
rules for this validation process where relevant.

All types within a GraphQL schema must have unique names. No two provided types
may have the same name. No provided type may have a name which conflicts with
any built in types (including Scalar and Introspection types).

All directives within a GraphQL schema must have unique names.

All types and directives defined within a schema must not have a name which
begins with {"\_\_"} (two underscores), as this is used exclusively by GraphQL's
introspection system.

### Root Operation Types

A schema defines the initial root operation type for each kind of operation it
supports: query, mutation, and subscription; this determines the place in the
type system where those operations begin.

The {`query`} root operation type must be provided and must be an Object type.

The {`mutation`} root operation type is optional; if it is not provided, the
service does not support mutations. If it is provided, it must be an Object
type.

Similarly, the {`subscription`} root operation type is also optional; if it is
not provided, the service does not support subscriptions. If it is provided, it
must be an Object type.

The {`query`}, {`mutation`}, and {`subscription`} root types must all be
different types if provided.

The fields on the {`query`} root operation type indicate what fields are
available at the top level of a GraphQL query operation.

For example, this example operation:

```graphql example
query {
  myName
}
```

is only valid when the {`query`} root operation type has a field named "myName":

```graphql example
type Query {
  myName: String
}
```

Similarly, the following mutation is only valid if the {`mutation`} root
operation type has a field named "setName".

```graphql example
mutation {
  setName(name: "Zuck") {
    newName
  }
}
```

When using the type system definition language, a document must include at most
one {`schema`} definition.

In this example, a GraphQL schema is defined with both query and mutation root
operation types:

```graphql example
schema {
  query: MyQueryRootType
  mutation: MyMutationRootType
}

type MyQueryRootType {
  someField: String
}

type MyMutationRootType {
  setSomeField(to: String): String
}
```

**Default Root Operation Type Names**

While any type can be the root operation type for a GraphQL operation, the type
system definition language can omit the schema definition when the {`query`},
{`mutation`}, and {`subscription`} root types are named {"Query"}, {"Mutation"},
and {"Subscription"} respectively.

Likewise, when representing a GraphQL schema using the type system definition
language, a schema definition should be omitted if it only uses the default root
operation type names.

This example describes a valid complete GraphQL schema, despite not explicitly
including a {`schema`} definition. The {"Query"} type is presumed to be the
{`query`} root operation type of the schema.

```graphql example
type Query {
  someField: String
}
```

### Schema Extension

SchemaExtension :

- extend schema Directives[Const]? { RootOperationTypeDefinition+ }
- extend schema Directives[Const] [lookahead != `{`]

Schema extensions are used to represent a schema which has been extended from an
original schema. For example, this might be used by a GraphQL service which adds
additional operation types, or additional directives to an existing schema.

Note: Schema extensions without additional operation type definitions must not
be followed by a {`{`} (such as a query shorthand) to avoid parsing ambiguity.
The same limitation applies to the type definitions and extensions below.

**Schema Validation**

Schema extensions have the potential to be invalid if incorrectly defined.

1. The Schema must already be defined.
2. Any non-repeatable directives provided must not already apply to the original
   Schema.

## Types

TypeDefinition :

- ScalarTypeDefinition
- ObjectTypeDefinition
- InterfaceTypeDefinition
- UnionTypeDefinition
- EnumTypeDefinition
- InputObjectTypeDefinition

The fundamental unit of any GraphQL Schema is the type. There are six kinds of
named type definitions in GraphQL, and two wrapping types.

The most basic type is a `Scalar`. A scalar represents a primitive value, like a
string or an integer. Oftentimes, the possible responses for a scalar field are
enumerable. GraphQL offers an `Enum` type in those cases, where the type
specifies the space of valid responses.

Scalars and Enums form the leaves in response trees; the intermediate levels are
`Object` types, which define a set of fields, where each field is another type
in the system, allowing the definition of arbitrary type hierarchies.

GraphQL supports two abstract types: interfaces and unions.

An `Interface` defines a list of fields; `Object` types and other Interface
types which implement this Interface are guaranteed to implement those fields.
Whenever a field claims it will return an Interface type, it will return a valid
implementing Object type during execution.

A `Union` defines a list of possible types; similar to interfaces, whenever the
type system claims a union will be returned, one of the possible types will be
returned.

Finally, oftentimes it is useful to provide complex structs as inputs to GraphQL
field arguments or variables; the `Input Object` type allows the schema to
define exactly what data is expected.

### Wrapping Types

All of the types so far are assumed to be both nullable and singular: e.g. a
scalar string returns either null or a singular string.

A GraphQL schema may describe that a field represents a list of another type;
the `List` type is provided for this reason, and wraps another type.

Similarly, the `Non-Null` type wraps another type, and denotes that the
resulting value will never be {null} (and that a _field error_ cannot result in
a {null} value).

These two types are referred to as "wrapping types"; non-wrapping types are
referred to as "named types". A wrapping type has an underlying named type,
found by continually unwrapping the type until a named type is found.

### Input and Output Types

Types are used throughout GraphQL to describe both the values accepted as input
to arguments and variables as well as the values output by fields. These two
uses categorize types as _input types_ and _output types_. Some kinds of types,
like Scalar and Enum types, can be used as both input types and output types;
other kinds of types can only be used in one or the other. Input Object types
can only be used as input types. Object, Interface, and Union types can only be
used as output types. Lists and Non-Null types may be used as input types or
output types depending on how the wrapped type may be used.

IsInputType(type) :

- If {type} is a List type or Non-Null type:
  - Let {unwrappedType} be the unwrapped type of {type}.
  - Return IsInputType({unwrappedType})
- If {type} is a Scalar, Enum, or Input Object type:
  - Return {true}
- Return {false}

IsOutputType(type) :

- If {type} is a List type or Non-Null type:
  - Let {unwrappedType} be the unwrapped type of {type}.
  - Return IsOutputType({unwrappedType})
- If {type} is a Scalar, Object, Interface, Union, or Enum type:
  - Return {true}
- Return {false}

### Type Extensions

TypeExtension :

- ScalarTypeExtension
- ObjectTypeExtension
- InterfaceTypeExtension
- UnionTypeExtension
- EnumTypeExtension
- InputObjectTypeExtension

Type extensions are used to represent a GraphQL type which has been extended
from some original type. For example, this might be used by a local service to
represent additional fields a GraphQL client only accesses locally.

## Scalars

ScalarTypeDefinition : Description? scalar Name Directives[Const]?

Scalar types represent primitive leaf values in a GraphQL type system. GraphQL
responses take the form of a hierarchical tree; the leaves of this tree are
typically GraphQL Scalar types (but may also be Enum types or {null} values).

GraphQL provides a number of built-in scalars which are fully defined in the
sections below, however type systems may also add additional custom scalars to
introduce additional semantic meaning.

**Built-in Scalars**

GraphQL specifies a basic set of well-defined Scalar types: {Int}, {Float},
{String}, {Boolean}, and {ID}. A GraphQL framework should support all of these
types, and a GraphQL service which provides a type by these names must adhere to
the behavior described for them in this document. As an example, a service must
not include a type called {Int} and use it to represent 64-bit numbers,
internationalization information, or anything other than what is defined in this
document.

When returning the set of types from the `__Schema` introspection type, all
referenced built-in scalars must be included. If a built-in scalar type is not
referenced anywhere in a schema (there is no field, argument, or input field of
that type) then it must not be included.

When representing a GraphQL schema using the type system definition language,
all built-in scalars must be omitted for brevity.

**Custom Scalars**

GraphQL services may use custom scalar types in addition to the built-in
scalars. For example, a GraphQL service could define a scalar called `UUID`
which, while serialized as a string, conforms to
[RFC 4122](https://tools.ietf.org/html/rfc4122). When querying a field of type
`UUID`, you can then rely on the ability to parse the result with a RFC 4122
compliant parser. Another example of a potentially useful custom scalar is
`URL`, which serializes as a string, but is guaranteed by the service to be a
valid URL.

:: When defining a custom scalar, GraphQL services should provide a _scalar
specification URL_ via the `@specifiedBy` directive or the `specifiedByURL`
introspection field. This URL must link to a human-readable specification of the
data format, serialization, and coercion rules for the scalar.

For example, a GraphQL service providing a `UUID` scalar may link to RFC 4122,
or some custom document defining a reasonable subset of that RFC. If a _scalar
specification URL_ is present, systems and tools that are aware of it should
conform to its described rules.

```graphql example
scalar UUID @specifiedBy(url: "https://tools.ietf.org/html/rfc4122")
scalar URL @specifiedBy(url: "https://tools.ietf.org/html/rfc3986")
```

Custom *scalar specification URL*s should provide a single, stable format to
avoid ambiguity. If the linked specification is in flux, the service should link
to a fixed version rather than to a resource which might change.

Custom *scalar specification URL*s should not be changed once defined. Doing so
would likely disrupt tooling or could introduce breaking changes within the
linked specification's contents.

Built-in scalar types must not provide a _scalar specification URL_ as they are
specified by this document.

Note: Custom scalars should also summarize the specified format and provide
examples in their description.

**Result Coercion and Serialization**

A GraphQL service, when preparing a field of a given scalar type, must uphold
the contract the scalar type describes, either by coercing the value or
producing a _field error_ if a value cannot be coerced or if coercion may result
in data loss.

A GraphQL service may decide to allow coercing different internal types to the
expected return type. For example when coercing a field of type {Int} a boolean
{true} value may produce {1} or a string value {"123"} may be parsed as base-10
{123}. However if internal type coercion cannot be reasonably performed without
losing information, then it must raise a _field error_.

Since this coercion behavior is not observable to clients of the GraphQL
service, the precise rules of coercion are left to the implementation. The only
requirement is that the service must yield values which adhere to the expected
Scalar type.

GraphQL scalars are serialized according to the serialization format being used.
There may be a most appropriate serialized primitive for each given scalar type,
and the service should produce each primitive where appropriate.

See [Serialization Format](#sec-Serialization-Format) for more detailed
information on the serialization of scalars in common JSON and other formats.

**Input Coercion**

If a GraphQL service expects a scalar type as input to an argument, coercion is
observable and the rules must be well defined. If an input value does not match
a coercion rule, a _request error_ must be raised (input values are validated
before execution begins).

GraphQL has different constant literals to represent integer and floating-point
input values, and coercion rules may apply differently depending on which type
of input value is encountered. GraphQL may be parameterized by variables, the
values of which are often serialized when sent over a transport like HTTP. Since
some common serializations (ex. JSON) do not discriminate between integer and
floating-point values, they are interpreted as an integer input value if they
have an empty fractional part (ex. `1.0`) and otherwise as floating-point input
value.

For all types below, with the exception of Non-Null, if the explicit value
{null} is provided, then the result of input coercion is {null}.

### Int

The Int scalar type represents a signed 32-bit numeric non-fractional value.
Response formats that support a 32-bit integer or a number type should use that
type to represent this scalar.

**Result Coercion**

Fields returning the type {Int} expect to encounter 32-bit integer internal
values.

GraphQL services may coerce non-integer internal values to integers when
reasonable without losing information, otherwise they must raise a _field
error_. Examples of this may include returning `1` for the floating-point number
`1.0`, or returning `123` for the string `"123"`. In scenarios where coercion
may lose data, raising a field error is more appropriate. For example, a
floating-point number `1.2` should raise a field error instead of being
truncated to `1`.

If the integer internal value represents a value less than -2<sup>31</sup> or
greater than or equal to 2<sup>31</sup>, a _field error_ should be raised.

**Input Coercion**

When expected as an input type, only integer input values are accepted. All
other input values, including strings with numeric content, must raise a request
error indicating an incorrect type. If the integer input value represents a
value less than -2<sup>31</sup> or greater than or equal to 2<sup>31</sup>, a
_request error_ should be raised.

Note: Numeric integer values larger than 32-bit should either use String or a
custom-defined Scalar type, as not all platforms and transports support encoding
integer numbers larger than 32-bit.

### Float

The Float scalar type represents signed double-precision finite values as
specified by [IEEE 754](https://en.wikipedia.org/wiki/IEEE_floating_point).
Response formats that support an appropriate double-precision number type should
use that type to represent this scalar.

**Result Coercion**

Fields returning the type {Float} expect to encounter double-precision
floating-point internal values.

GraphQL services may coerce non-floating-point internal values to {Float} when
reasonable without losing information, otherwise they must raise a _field
error_. Examples of this may include returning `1.0` for the integer number `1`,
or `123.0` for the string `"123"`.

Non-finite floating-point internal values ({NaN} and {Infinity}) cannot be
coerced to {Float} and must raise a _field error_.

**Input Coercion**

When expected as an input type, both integer and float input values are
accepted. Integer input values are coerced to Float by adding an empty
fractional part, for example `1.0` for the integer input value `1`. All other
input values, including strings with numeric content, must raise a _request
error_ indicating an incorrect type. If the input value otherwise represents a
value not representable by finite IEEE 754 (e.g. {NaN}, {Infinity}, or a value
outside the available precision), a _request error_ must be raised.

### String

The String scalar type represents textual data, represented as a sequence of
Unicode code points. The String type is most often used by GraphQL to represent
free-form human-readable text. How the String is encoded internally (for example
UTF-8) is left to the service implementation. All response serialization formats
must support a string representation (for example, JSON Unicode strings), and
that representation must be used to serialize this type.

**Result Coercion**

Fields returning the type {String} expect to encounter Unicode string values.

GraphQL services may coerce non-string raw values to {String} when reasonable
without losing information, otherwise they must raise a _field error_. Examples
of this may include returning the string `"true"` for a boolean true value, or
the string `"1"` for the integer `1`.

**Input Coercion**

When expected as an input type, only valid Unicode string input values are
accepted. All other input values must raise a _request error_ indicating an
incorrect type.

### Boolean

The Boolean scalar type represents `true` or `false`. Response formats should
use a built-in boolean type if supported; otherwise, they should use their
representation of the integers `1` and `0`.

**Result Coercion**

Fields returning the type {Boolean} expect to encounter boolean internal values.

GraphQL services may coerce non-boolean raw values to {Boolean} when reasonable
without losing information, otherwise they must raise a _field error_. Examples
of this may include returning `true` for non-zero numbers.

**Input Coercion**

When expected as an input type, only boolean input values are accepted. All
other input values must raise a _request error_ indicating an incorrect type.

### ID

The ID scalar type represents a unique identifier, often used to refetch an
object or as the key for a cache. The ID type is serialized in the same way as a
{String}; however, it is not intended to be human-readable. While it is often
numeric, it should always serialize as a {String}.

**Result Coercion**

GraphQL is agnostic to ID format, and serializes to string to ensure consistency
across many formats ID could represent, from small auto-increment numbers, to
large 128-bit random numbers, to base64 encoded values, or string values of a
format like [GUID](https://en.wikipedia.org/wiki/Globally_unique_identifier).

GraphQL services should coerce as appropriate given the ID formats they expect.
When coercion is not possible they must raise a _field error_.

**Input Coercion**

When expected as an input type, any string (such as `"4"`) or integer (such as
`4` or `-4`) input value should be coerced to ID as appropriate for the ID
formats a given GraphQL service expects. Any other input value, including float
input values (such as `4.0`), must raise a _request error_ indicating an
incorrect type.

### Scalar Extensions

ScalarTypeExtension :

- extend scalar Name Directives[Const]

Scalar type extensions are used to represent a scalar type which has been
extended from some original scalar type. For example, this might be used by a
GraphQL tool or service which adds directives to an existing scalar.

**Type Validation**

Scalar type extensions have the potential to be invalid if incorrectly defined.

1. The named type must already be defined and must be a Scalar type.
2. Any non-repeatable directives provided must not already apply to the original
   Scalar type.

## Objects

ObjectTypeDefinition :

- Description? type Name ImplementsInterfaces? Directives[Const]?
  FieldsDefinition
- Description? type Name ImplementsInterfaces? Directives[Const]? [lookahead !=
  `{`]

ImplementsInterfaces :

- ImplementsInterfaces & NamedType
- implements `&`? NamedType

FieldsDefinition : { FieldDefinition+ }

FieldDefinition : Description? Name ArgumentsDefinition? : Type
Directives[Const]?

GraphQL operations are hierarchical and composed, describing a tree of
information. While Scalar types describe the leaf values of these hierarchical
operations, Objects describe the intermediate levels.

GraphQL Objects represent a list of named fields, each of which yield a value of
a specific type. Object values should be serialized as ordered maps, where the
selected field names (or aliases) are the keys and the result of evaluating the
field is the value, ordered by the order in which they appear in the selection
set.

All fields defined within an Object type must not have a name which begins with
{"\_\_"} (two underscores), as this is used exclusively by GraphQL's
introspection system.

For example, a type `Person` could be described as:

```graphql example
type Person {
  name: String
  age: Int
  picture: Url
}
```

Where `name` is a field that will yield a {String} value, and `age` is a field
that will yield an {Int} value, and `picture` is a field that will yield a `Url`
value.

A query of an object value must select at least one field. This selection of
fields will yield an ordered map containing exactly the subset of the object
queried, which should be represented in the order in which they were queried.
Only fields that are declared on the object type may validly be queried on that
object.

For example, selecting all the fields of `Person`:

```graphql example
{
  name
  age
  picture
}
```

Would yield the object:

```json example
{
  "name": "Mark Zuckerberg",
  "age": 30,
  "picture": "http://some.cdn/picture.jpg"
}
```

While selecting a subset of fields:

```graphql example
{
  age
  name
}
```

Must only yield exactly that subset:

```json example
{
  "age": 30,
  "name": "Mark Zuckerberg"
}
```

A field of an Object type may be a Scalar, Enum, another Object type, an
Interface, or a Union. Additionally, it may be any wrapping type whose
underlying base type is one of those five.

For example, the `Person` type might include a `relationship`:

```graphql example
type Person {
  name: String
  age: Int
  picture: Url
  relationship: Person
}
```

Valid operations must supply a nested field set for any field that returns an
object, so this operation is not valid:

```graphql counter-example
{
  name
  relationship
}
```

However, this example is valid:

```graphql example
{
  name
  relationship {
    name
  }
}
```

And will yield the subset of each object type queried:

```json example
{
  "name": "Mark Zuckerberg",
  "relationship": {
    "name": "Priscilla Chan"
  }
}
```

**Field Ordering**

When querying an Object, the resulting mapping of fields are conceptually
ordered in the same order in which they were encountered during execution,
excluding fragments for which the type does not apply and fields or fragments
that are skipped via `@skip` or `@include` directives. This ordering is
correctly produced when using the {CollectFields()} algorithm.

Response serialization formats capable of representing ordered maps should
maintain this ordering. Serialization formats which can only represent unordered
maps (such as JSON) should retain this order textually. That is, if two fields
`{foo, bar}` were queried in that order, the resulting JSON serialization should
contain `{"foo": "...", "bar": "..."}` in the same order.

Producing a response where fields are represented in the same order in which
they appear in the request improves human readability during debugging and
enables more efficient parsing of responses if the order of properties can be
anticipated.

If a fragment is spread before other fields, the fields that fragment specifies
occur in the response before the following fields.

```graphql example
{
  foo
  ...Frag
  qux
}

fragment Frag on Query {
  bar
  baz
}
```

Produces the ordered result:

```json example
{
  "foo": 1,
  "bar": 2,
  "baz": 3,
  "qux": 4
}
```

If a field is queried multiple times in a selection, it is ordered by the first
time it is encountered. However fragments for which the type does not apply do
not affect ordering.

```graphql example
{
  foo
  ...Ignored
  ...Matching
  bar
}

fragment Ignored on UnknownType {
  qux
  baz
}

fragment Matching on Query {
  bar
  qux
  foo
}
```

Produces the ordered result:

```json example
{
  "foo": 1,
  "bar": 2,
  "qux": 3
}
```

Also, if directives result in fields being excluded, they are not considered in
the ordering of fields.

```graphql example
{
  foo @skip(if: true)
  bar
  foo
}
```

Produces the ordered result:

```json example
{
  "bar": 1,
  "foo": 2
}
```

**Result Coercion**

Determining the result of coercing an object is the heart of the GraphQL
executor, see [Value Completion](#sec-Value-Completion).

**Input Coercion**

Objects are never valid inputs.

**Type Validation**

Object types have the potential to be invalid if incorrectly defined. This set
of rules must be adhered to by every Object type in a GraphQL schema.

1. An Object type must define one or more fields.
2. For each field of an Object type:
   1. The field must have a unique name within that Object type; no two fields
      may share the same name.
   2. The field must not have a name which begins with the characters {"\_\_"}
      (two underscores).
   3. The field must return a type where {IsOutputType(fieldType)} returns
      {true}.
   4. For each argument of the field:
<<<<<<< HEAD
      1. The argument must have a unique name within that field;
         no two arguments may share the same name.
      2. The argument must not have a name which begins with the
         characters {"__"} (two underscores).
      3. The argument must accept a type where {IsInputType(argumentType)}
=======
      1. The argument must not have a name which begins with the characters
         {"\_\_"} (two underscores).
      2. The argument must accept a type where {IsInputType(argumentType)}
>>>>>>> 45ffddb5
         returns {true}.
      3. If argument type is Non-Null and a default value is not defined:
         - The `@deprecated` directive must not be applied to this argument.
3. An object type may declare that it implements one or more unique interfaces.
4. An object type must be a super-set of all interfaces it implements:
   1. Let this object type be {objectType}.
   2. For each interface declared implemented as {interfaceType},
      {IsValidImplementation(objectType, interfaceType)} must be {true}.

IsValidImplementation(type, implementedType):

1.  If {implementedType} declares it implements any interfaces, {type} must also
    declare it implements those interfaces.
2.  {type} must include a field of the same name for every field defined in
    {implementedType}.
    1. Let {field} be that named field on {type}.
    2. Let {implementedField} be that named field on {implementedType}.
    3. {field} must include an argument of the same name for every argument
       defined in {implementedField}.
       1. That named argument on {field} must accept the same type (invariant)
          as that named argument on {implementedField}.
    4. {field} may include additional arguments not defined in
       {implementedField}, but any additional argument must not be required,
       e.g. must not be of a non-nullable type.
    5. {field} must return a type which is equal to or a sub-type of (covariant)
       the return type of {implementedField} field's return type:
       1. Let {fieldType} be the return type of {field}.
       2. Let {implementedFieldType} be the return type of {implementedField}.
       3. {IsValidImplementationFieldType(fieldType, implementedFieldType)} must
          be {true}.

IsValidImplementationFieldType(fieldType, implementedFieldType):

1. If {fieldType} is a Non-Null type:
   1. Let {nullableType} be the unwrapped nullable type of {fieldType}.
   2. Let {implementedNullableType} be the unwrapped nullable type of
      {implementedFieldType} if it is a Non-Null type, otherwise let it be
      {implementedFieldType} directly.
   3. Return {IsValidImplementationFieldType(nullableType,
      implementedNullableType)}.
2. If {fieldType} is a List type and {implementedFieldType} is also a List type:
   1. Let {itemType} be the unwrapped item type of {fieldType}.
   2. Let {implementedItemType} be the unwrapped item type of
      {implementedFieldType}.
   3. Return {IsValidImplementationFieldType(itemType, implementedItemType)}.
3. Return {IsSubType(fieldType, implementedFieldType)}.

IsSubType(possibleSubType, superType):

1. If {possibleSubType} is the same type as {superType} then return {true}.
2. If {possibleSubType} is an Object type and {superType} is a Union type and
   {possibleSubType} is a possible type of {superType} then return {true}.
3. If {possibleSubType} is an Object or Interface type and {superType} is an
   Interface type and {possibleSubType} declares it implements {superType} then
   return {true}.
4. Otherwise return {false}.

### Field Arguments

ArgumentsDefinition : ( InputValueDefinition+ )

InputValueDefinition : Description? Name : Type DefaultValue? Directives[Const]?

Object fields are conceptually functions which yield values. Occasionally object
fields can accept arguments to further specify the return value. Object field
arguments are defined as a list of all possible argument names and their
expected input types.

All arguments defined within a field must not have a name which begins with
{"\_\_"} (two underscores), as this is used exclusively by GraphQL's
introspection system.

For example, a `Person` type with a `picture` field could accept an argument to
determine what size of an image to return.

```graphql example
type Person {
  name: String
  picture(size: Int): Url
}
```

Operations can optionally specify arguments to their fields to provide these
arguments.

This example operation:

```graphql example
{
  name
  picture(size: 600)
}
```

May return the result:

```json example
{
  "name": "Mark Zuckerberg",
  "picture": "http://some.cdn/picture_600.jpg"
}
```

The type of an object field argument must be an input type (any type except an
Object, Interface, or Union type).

### Field Deprecation

Fields in an object may be marked as deprecated as deemed necessary by the
application. It is still legal to include these fields in a selection set (to
ensure existing clients are not broken by the change), but the fields should be
appropriately treated in documentation and tooling.

When using the type system definition language, `@deprecated` directives are
used to indicate that a field is deprecated:

```graphql example
type ExampleType {
  oldField: String @deprecated
}
```

### Object Extensions

ObjectTypeExtension :

- extend type Name ImplementsInterfaces? Directives[Const]? FieldsDefinition
- extend type Name ImplementsInterfaces? Directives[Const] [lookahead != `{`]
- extend type Name ImplementsInterfaces [lookahead != `{`]

Object type extensions are used to represent a type which has been extended from
some original type. For example, this might be used to represent local data, or
by a GraphQL service which is itself an extension of another GraphQL service.

In this example, a local data field is added to a `Story` type:

```graphql example
extend type Story {
  isHiddenLocally: Boolean
}
```

Object type extensions may choose not to add additional fields, instead only
adding interfaces or directives.

In this example, a directive is added to a `User` type without adding fields:

```graphql example
extend type User @addedDirective
```

**Type Validation**

Object type extensions have the potential to be invalid if incorrectly defined.

1. The named type must already be defined and must be an Object type.
2. The fields of an Object type extension must have unique names; no two fields
   may share the same name.
3. Any fields of an Object type extension must not be already defined on the
   original Object type.
4. Any non-repeatable directives provided must not already apply to the original
   Object type.
5. Any interfaces provided must not be already implemented by the original
   Object type.
6. The resulting extended object type must be a super-set of all interfaces it
   implements.

## Interfaces

InterfaceTypeDefinition :

- Description? interface Name ImplementsInterfaces? Directives[Const]?
  FieldsDefinition
- Description? interface Name ImplementsInterfaces? Directives[Const]?
  [lookahead != `{`]

GraphQL interfaces represent a list of named fields and their arguments. GraphQL
objects and interfaces can then implement these interfaces which requires that
the implementing type will define all fields defined by those interfaces.

Fields on a GraphQL interface have the same rules as fields on a GraphQL object;
their type can be Scalar, Object, Enum, Interface, or Union, or any wrapping
type whose base type is one of those five.

For example, an interface `NamedEntity` may describe a required field and types
such as `Person` or `Business` may then implement this interface to guarantee
this field will always exist.

Types may also implement multiple interfaces. For example, `Business` implements
both the `NamedEntity` and `ValuedEntity` interfaces in the example below.

```graphql example
interface NamedEntity {
  name: String
}

interface ValuedEntity {
  value: Int
}

type Person implements NamedEntity {
  name: String
  age: Int
}

type Business implements NamedEntity & ValuedEntity {
  name: String
  value: Int
  employeeCount: Int
}
```

Fields which yield an interface are useful when one of many Object types are
expected, but some fields should be guaranteed.

To continue the example, a `Contact` might refer to `NamedEntity`.

```graphql example
type Contact {
  entity: NamedEntity
  phoneNumber: String
  address: String
}
```

This allows us to write a selection set for a `Contact` that can select the
common fields.

```graphql example
{
  entity {
    name
  }
  phoneNumber
}
```

When selecting fields on an interface type, only those fields declared on the
interface may be queried. In the above example, `entity` returns a
`NamedEntity`, and `name` is defined on `NamedEntity`, so it is valid. However,
the following would not be a valid selection set against `Contact`:

```graphql counter-example
{
  entity {
    name
    age
  }
  phoneNumber
}
```

because `entity` refers to a `NamedEntity`, and `age` is not defined on that
interface. Querying for `age` is only valid when the result of `entity` is a
`Person`; this can be expressed using a fragment or an inline fragment:

```graphql example
{
  entity {
    name
    ... on Person {
      age
    }
  }
  phoneNumber
}
```

**Interfaces Implementing Interfaces**

When defining an interface that implements another interface, the implementing
interface must define each field that is specified by the implemented interface.
For example, the interface Resource must define the field id to implement the
Node interface:

```raw graphql example
interface Node {
  id: ID!
}

interface Resource implements Node {
  id: ID!
  url: String
}
```

Transitively implemented interfaces (interfaces implemented by the interface
that is being implemented) must also be defined on an implementing type or
interface. For example, `Image` cannot implement `Resource` without also
implementing `Node`:

```raw graphql example
interface Node {
  id: ID!
}

interface Resource implements Node {
  id: ID!
  url: String
}

interface Image implements Resource & Node {
  id: ID!
  url: String
  thumbnail: String
}
```

Interface definitions must not contain cyclic references nor implement
themselves. This example is invalid because `Node` and `Named` implement
themselves and each other:

```graphql counter-example
interface Node implements Named & Node {
  id: ID!
  name: String
}

interface Named implements Node & Named {
  id: ID!
  name: String
}
```

**Result Coercion**

The interface type should have some way of determining which object a given
result corresponds to. Once it has done so, the result coercion of the interface
is the same as the result coercion of the object.

**Input Coercion**

Interfaces are never valid inputs.

**Type Validation**

Interface types have the potential to be invalid if incorrectly defined.

1. An Interface type must define one or more fields.
2. For each field of an Interface type:
   1. The field must have a unique name within that Interface type; no two
      fields may share the same name.
   2. The field must not have a name which begins with the characters {"\_\_"}
      (two underscores).
   3. The field must return a type where {IsOutputType(fieldType)} returns
      {true}.
   4. For each argument of the field:
<<<<<<< HEAD
      1. The argument must have a unique name within that field;
         no two arguments may share the same name.
      2. The argument must not have a name which begins with the
         characters {"__"} (two underscores).
      3. The argument must accept a type where {IsInputType(argumentType)}
=======
      1. The argument must not have a name which begins with the characters
         {"\_\_"} (two underscores).
      2. The argument must accept a type where {IsInputType(argumentType)}
>>>>>>> 45ffddb5
         returns {true}.
3. An interface type may declare that it implements one or more unique
   interfaces, but may not implement itself.
4. An interface type must be a super-set of all interfaces it implements:
   1. Let this interface type be {implementingType}.
   2. For each interface declared implemented as {implementedType},
      {IsValidImplementation(implementingType, implementedType)} must be {true}.

### Interface Extensions

InterfaceTypeExtension :

- extend interface Name ImplementsInterfaces? Directives[Const]?
  FieldsDefinition
- extend interface Name ImplementsInterfaces? Directives[Const] [lookahead !=
  `{`]
- extend interface Name ImplementsInterfaces [lookahead != `{`]

Interface type extensions are used to represent an interface which has been
extended from some original interface. For example, this might be used to
represent common local data on many types, or by a GraphQL service which is
itself an extension of another GraphQL service.

In this example, an extended data field is added to a `NamedEntity` type along
with the types which implement it:

```graphql example
extend interface NamedEntity {
  nickname: String
}

extend type Person {
  nickname: String
}

extend type Business {
  nickname: String
}
```

Interface type extensions may choose not to add additional fields, instead only
adding directives.

In this example, a directive is added to a `NamedEntity` type without adding
fields:

```graphql example
extend interface NamedEntity @addedDirective
```

**Type Validation**

Interface type extensions have the potential to be invalid if incorrectly
defined.

1. The named type must already be defined and must be an Interface type.
2. The fields of an Interface type extension must have unique names; no two
   fields may share the same name.
3. Any fields of an Interface type extension must not be already defined on the
   original Interface type.
4. Any Object or Interface type which implemented the original Interface type
   must also be a super-set of the fields of the Interface type extension (which
   may be due to Object type extension).
5. Any non-repeatable directives provided must not already apply to the original
   Interface type.
6. The resulting extended Interface type must be a super-set of all Interfaces
   it implements.

## Unions

UnionTypeDefinition : Description? union Name Directives[Const]?
UnionMemberTypes?

UnionMemberTypes :

- UnionMemberTypes | NamedType
- = `|`? NamedType

GraphQL Unions represent an object that could be one of a list of GraphQL Object
types, but provides for no guaranteed fields between those types. They also
differ from interfaces in that Object types declare what interfaces they
implement, but are not aware of what unions contain them.

With interfaces and objects, only those fields defined on the type can be
queried directly; to query other fields on an interface, typed fragments must be
used. This is the same as for unions, but unions do not define any fields, so
**no** fields may be queried on this type without the use of type refining
fragments or inline fragments (with the exception of the meta-field
{\_\_typename}).

For example, we might define the following types:

```graphql example
union SearchResult = Photo | Person

type Person {
  name: String
  age: Int
}

type Photo {
  height: Int
  width: Int
}

type SearchQuery {
  firstSearchResult: SearchResult
}
```

In this example, a query operation wants the name if the result was a Person,
and the height if it was a photo. However because a union itself defines no
fields, this could be ambiguous and is invalid.

```graphql counter-example
{
  firstSearchResult {
    name
    height
  }
}
```

A valid operation includes typed fragments (in this example, inline fragments):

```graphql example
{
  firstSearchResult {
    ... on Person {
      name
    }
    ... on Photo {
      height
    }
  }
}
```

Union members may be defined with an optional leading `|` character to aid
formatting when representing a longer list of possible types:

```raw graphql example
union SearchResult =
  | Photo
  | Person
```

**Result Coercion**

The union type should have some way of determining which object a given result
corresponds to. Once it has done so, the result coercion of the union is the
same as the result coercion of the object.

**Input Coercion**

Unions are never valid inputs.

**Type Validation**

Union types have the potential to be invalid if incorrectly defined.

1. A Union type must include one or more unique member types.
2. The member types of a Union type must all be Object base types; Scalar,
   Interface and Union types must not be member types of a Union. Similarly,
   wrapping types must not be member types of a Union.

### Union Extensions

UnionTypeExtension :

- extend union Name Directives[Const]? UnionMemberTypes
- extend union Name Directives[Const]

Union type extensions are used to represent a union type which has been extended
from some original union type. For example, this might be used to represent
additional local data, or by a GraphQL service which is itself an extension of
another GraphQL service.

**Type Validation**

Union type extensions have the potential to be invalid if incorrectly defined.

1. The named type must already be defined and must be a Union type.
2. The member types of a Union type extension must all be Object base types;
   Scalar, Interface and Union types must not be member types of a Union.
   Similarly, wrapping types must not be member types of a Union.
3. All member types of a Union type extension must be unique.
4. All member types of a Union type extension must not already be a member of
   the original Union type.
5. Any non-repeatable directives provided must not already apply to the original
   Union type.

## Enums

EnumTypeDefinition :

- Description? enum Name Directives[Const]? EnumValuesDefinition
- Description? enum Name Directives[Const]? [lookahead != `{`]

EnumValuesDefinition : { EnumValueDefinition+ }

EnumValueDefinition : Description? EnumValue Directives[Const]?

GraphQL Enum types, like Scalar types, also represent leaf values in a GraphQL
type system. However Enum types describe the set of possible values.

Enums are not references for a numeric value, but are unique values in their own
right. They may serialize as a string: the name of the represented value.

In this example, an Enum type called `Direction` is defined:

```graphql example
enum Direction {
  NORTH
  EAST
  SOUTH
  WEST
}
```

**Result Coercion**

GraphQL services must return one of the defined set of possible values. If a
reasonable coercion is not possible they must raise a _field error_.

**Input Coercion**

GraphQL has a constant literal to represent enum input values. GraphQL string
literals must not be accepted as an enum input and instead raise a request
error.

Variable transport serializations which have a different representation for
non-string symbolic values (for example,
[EDN](https://github.com/edn-format/edn)) should only allow such values as enum
input values. Otherwise, for most transport serializations that do not, strings
may be interpreted as the enum input value with the same name.

**Type Validation**

Enum types have the potential to be invalid if incorrectly defined.

1. An Enum type must define one or more unique enum values.

### Enum Extensions

EnumTypeExtension :

- extend enum Name Directives[Const]? EnumValuesDefinition
- extend enum Name Directives[Const] [lookahead != `{`]

Enum type extensions are used to represent an enum type which has been extended
from some original enum type. For example, this might be used to represent
additional local data, or by a GraphQL service which is itself an extension of
another GraphQL service.

**Type Validation**

Enum type extensions have the potential to be invalid if incorrectly defined.

1. The named type must already be defined and must be an Enum type.
2. All values of an Enum type extension must be unique.
3. All values of an Enum type extension must not already be a value of the
   original Enum.
4. Any non-repeatable directives provided must not already apply to the original
   Enum type.

## Input Objects

InputObjectTypeDefinition :

- Description? input Name Directives[Const]? InputFieldsDefinition
- Description? input Name Directives[Const]? [lookahead != `{`]

InputFieldsDefinition : { InputValueDefinition+ }

Fields may accept arguments to configure their behavior. These inputs are often
scalars or enums, but they sometimes need to represent more complex values.

A GraphQL Input Object defines a set of input fields; the input fields are
either scalars, enums, or other input objects. This allows arguments to accept
arbitrarily complex structs.

In this example, an Input Object called `Point2D` describes `x` and `y` inputs:

```graphql example
input Point2D {
  x: Float
  y: Float
}
```

Note: The GraphQL Object type ({ObjectTypeDefinition}) defined above is
inappropriate for re-use here, because Object types can contain fields that
define arguments or contain references to interfaces and unions, neither of
which is appropriate for use as an input argument. For this reason, input
objects have a separate type in the system.

**Circular References**

Input Objects are allowed to reference other Input Objects as field types. A
circular reference occurs when an Input Object references itself either directly
or through referenced Input Objects.

Circular references are generally allowed, however they may not be defined as an
unbroken chain of Non-Null singular fields. Such Input Objects are invalid
because there is no way to provide a legal value for them.

This example of a circularly-referenced input type is valid as the field `self`
may be omitted or the value {null}.

```graphql example
input Example {
  self: Example
  value: String
}
```

This example is also valid as the field `self` may be an empty List.

```graphql example
input Example {
  self: [Example!]!
  value: String
}
```

This example of a circularly-referenced input type is invalid as the field
`self` cannot be provided a finite value.

```graphql counter-example
input Example {
  value: String
  self: Example!
}
```

This example is also invalid, as there is a non-null singular circular reference
via the `First.second` and `Second.first` fields.

```graphql counter-example
input First {
  second: Second!
  value: String
}

input Second {
  first: First!
  value: String
}
```

**Result Coercion**

An input object is never a valid result. Input Object types cannot be the return
type of an Object or Interface field.

**Input Coercion**

The value for an input object should be an input object literal or an unordered
map supplied by a variable, otherwise a _request error_ must be raised. In
either case, the input object literal or unordered map must not contain any
entries with names not defined by a field of this input object type, otherwise a
response error must be raised.

The result of coercion is an unordered map with an entry for each field both
defined by the input object type and for which a value exists. The resulting map
is constructed with the following rules:

- If no value is provided for a defined input object field and that field
  definition provides a default value, the default value should be used. If no
  default value is provided and the input object field's type is non-null, an
  error should be raised. Otherwise, if the field is not required, then no entry
  is added to the coerced unordered map.

- If the value {null} was provided for an input object field, and the field's
  type is not a non-null type, an entry in the coerced unordered map is given
  the value {null}. In other words, there is a semantic difference between the
  explicitly provided value {null} versus having not provided a value.

- If a literal value is provided for an input object field, an entry in the
  coerced unordered map is given the result of coercing that value according to
  the input coercion rules for the type of that field.

- If a variable is provided for an input object field, the runtime value of that
  variable must be used. If the runtime value is {null} and the field type is
  non-null, a _field error_ must be raised. If no runtime value is provided, the
  variable definition's default value should be used. If the variable definition
  does not provide a default value, the input object field definition's default
  value should be used.

Following are examples of input coercion for an input object type with a
`String` field `a` and a required (non-null) `Int!` field `b`:

```graphql example
input ExampleInputObject {
  a: String
  b: Int!
}
```

| Literal Value            | Variables               | Coerced Value                        |
| ------------------------ | ----------------------- | ------------------------------------ |
| `{ a: "abc", b: 123 }`   | `{}`                    | `{ a: "abc", b: 123 }`               |
| `{ a: null, b: 123 }`    | `{}`                    | `{ a: null, b: 123 }`                |
| `{ b: 123 }`             | `{}`                    | `{ b: 123 }`                         |
| `{ a: $var, b: 123 }`    | `{ var: null }`         | `{ a: null, b: 123 }`                |
| `{ a: $var, b: 123 }`    | `{}`                    | `{ b: 123 }`                         |
| `{ b: $var }`            | `{ var: 123 }`          | `{ b: 123 }`                         |
| `$var`                   | `{ var: { b: 123 } }`   | `{ b: 123 }`                         |
| `"abc123"`               | `{}`                    | Error: Incorrect value               |
| `$var`                   | `{ var: "abc123" }`     | Error: Incorrect value               |
| `{ a: "abc", b: "123" }` | `{}`                    | Error: Incorrect value for field {b} |
| `{ a: "abc" }`           | `{}`                    | Error: Missing required field {b}    |
| `{ b: $var }`            | `{}`                    | Error: Missing required field {b}.   |
| `$var`                   | `{ var: { a: "abc" } }` | Error: Missing required field {b}    |
| `{ a: "abc", b: null }`  | `{}`                    | Error: {b} must be non-null.         |
| `{ b: $var }`            | `{ var: null }`         | Error: {b} must be non-null.         |
| `{ b: 123, c: "xyz" }`   | `{}`                    | Error: Unexpected field {c}          |

**Type Validation**

1. An Input Object type must define one or more input fields.
2. For each input field of an Input Object type:
   1. The input field must have a unique name within that Input Object type; no
      two input fields may share the same name.
   2. The input field must not have a name which begins with the characters
      {"\_\_"} (two underscores).
   3. The input field must accept a type where {IsInputType(inputFieldType)}
      returns {true}.
   4. If input field type is Non-Null and a default value is not defined:
      - The `@deprecated` directive must not be applied to this input field.
3. If an Input Object references itself either directly or through referenced
   Input Objects, at least one of the fields in the chain of references must be
   either a nullable or a List type.

### Input Object Extensions

InputObjectTypeExtension :

- extend input Name Directives[Const]? InputFieldsDefinition
- extend input Name Directives[Const] [lookahead != `{`]

Input object type extensions are used to represent an input object type which
has been extended from some original input object type. For example, this might
be used by a GraphQL service which is itself an extension of another GraphQL
service.

**Type Validation**

Input object type extensions have the potential to be invalid if incorrectly
defined.

1. The named type must already be defined and must be a Input Object type.
2. All fields of an Input Object type extension must have unique names.
3. All fields of an Input Object type extension must not already be a field of
   the original Input Object.
4. Any non-repeatable directives provided must not already apply to the original
   Input Object type.

## List

A GraphQL list is a special collection type which declares the type of each item
in the List (referred to as the _item type_ of the list). List values are
serialized as ordered lists, where each item in the list is serialized as per
the item type.

To denote that a field uses a List type the item type is wrapped in square
brackets like this: `pets: [Pet]`. Nesting lists is allowed: `matrix: [[Int]]`.

**Result Coercion**

GraphQL services must return an ordered list as the result of a list type. Each
item in the list must be the result of a result coercion of the item type. If a
reasonable coercion is not possible it must raise a _field error_. In
particular, if a non-list is returned, the coercion should fail, as this
indicates a mismatch in expectations between the type system and the
implementation.

If a list's item type is nullable, then errors occurring during preparation or
coercion of an individual item in the list must result in a the value {null} at
that position in the list along with a _field error_ added to the response. If a
list's item type is non-null, a field error occurring at an individual item in
the list must result in a field error for the entire list.

Note: See [Handling Field Errors](#sec-Handling-Field-Errors) for more about
this behavior.

**Input Coercion**

When expected as an input, list values are accepted only when each item in the
list can be accepted by the list's item type.

If the value passed as an input to a list type is _not_ a list and not the
{null} value, then the result of input coercion is a list of size one, where the
single item value is the result of input coercion for the list's item type on
the provided value (note this may apply recursively for nested lists).

This allows inputs which accept one or many arguments (sometimes referred to as
"var args") to declare their input type as a list while for the common case of a
single value, a client can just pass that value directly rather than
constructing the list.

Following are examples of input coercion with various list types and values:

| Expected Type | Provided Value   | Coerced Value               |
| ------------- | ---------------- | --------------------------- |
| `[Int]`       | `[1, 2, 3]`      | `[1, 2, 3]`                 |
| `[Int]`       | `[1, "b", true]` | Error: Incorrect item value |
| `[Int]`       | `1`              | `[1]`                       |
| `[Int]`       | `null`           | `null`                      |
| `[[Int]]`     | `[[1], [2, 3]]`  | `[[1], [2, 3]]`             |
| `[[Int]]`     | `[1, 2, 3]`      | Error: Incorrect item value |
| `[[Int]]`     | `1`              | `[[1]]`                     |
| `[[Int]]`     | `null`           | `null`                      |

## Non-Null

By default, all types in GraphQL are nullable; the {null} value is a valid
response for all of the above types. To declare a type that disallows null, the
GraphQL Non-Null type can be used. This type wraps an underlying type, and this
type acts identically to that wrapped type, with the exception that {null} is
not a valid response for the wrapping type. A trailing exclamation mark is used
to denote a field that uses a Non-Null type like this: `name: String!`.

**Nullable vs. Optional**

Fields are _always_ optional within the context of a selection set, a field may
be omitted and the selection set is still valid. However fields that return
Non-Null types will never return the value {null} if queried.

Inputs (such as field arguments), are always optional by default. However a
non-null input type is required. In addition to not accepting the value {null},
it also does not accept omission. For the sake of simplicity nullable types are
always optional and non-null types are always required.

**Result Coercion**

In all of the above result coercions, {null} was considered a valid value. To
coerce the result of a Non-Null type, the coercion of the wrapped type should be
performed. If that result was not {null}, then the result of coercing the
Non-Null type is that result. If that result was {null}, then a _field error_
must be raised.

Note: When a _field error_ is raised on a non-null value, the error propagates
to the parent field. For more information on this process, see
[Errors and Non-Null Fields](#sec-Executing-Selection-Sets.Errors-and-Non-Null-Fields)
within the Execution section.

**Input Coercion**

If an argument or input-object field of a Non-Null type is not provided, is
provided with the literal value {null}, or is provided with a variable that was
either not provided a value at runtime, or was provided the value {null}, then a
_request error_ must be raised.

If the value provided to the Non-Null type is provided with a literal value
other than {null}, or a Non-Null variable value, it is coerced using the input
coercion for the wrapped type.

A non-null argument cannot be omitted:

```graphql counter-example
{
  fieldWithNonNullArg
}
```

The value {null} cannot be provided to a non-null argument:

```graphql counter-example
{
  fieldWithNonNullArg(nonNullArg: null)
}
```

A variable of a nullable type cannot be provided to a non-null argument:

```graphql example
query withNullableVariable($var: String) {
  fieldWithNonNullArg(nonNullArg: $var)
}
```

Note: The Validation section defines providing a nullable variable type to a
non-null input type as invalid.

**Type Validation**

1. A Non-Null type must not wrap another Non-Null type.

### Combining List and Non-Null

The List and Non-Null wrapping types can compose, representing more complex
types. The rules for result coercion and input coercion of Lists and Non-Null
types apply in a recursive fashion.

For example if the inner item type of a List is Non-Null (e.g. `[T!]`), then
that List may not contain any {null} items. However if the inner type of a
Non-Null is a List (e.g. `[T]!`), then {null} is not accepted however an empty
list is accepted.

Following are examples of result coercion with various types and values:

| Expected Type | Internal Value  | Coerced Result                      |
| ------------- | --------------- | ----------------------------------- |
| `[Int]`       | `[1, 2, 3]`     | `[1, 2, 3]`                         |
| `[Int]`       | `null`          | `null`                              |
| `[Int]`       | `[1, 2, null]`  | `[1, 2, null]`                      |
| `[Int]`       | `[1, 2, Error]` | `[1, 2, null]` (With logged error)  |
| `[Int]!`      | `[1, 2, 3]`     | `[1, 2, 3]`                         |
| `[Int]!`      | `null`          | Error: Value cannot be null         |
| `[Int]!`      | `[1, 2, null]`  | `[1, 2, null]`                      |
| `[Int]!`      | `[1, 2, Error]` | `[1, 2, null]` (With logged error)  |
| `[Int!]`      | `[1, 2, 3]`     | `[1, 2, 3]`                         |
| `[Int!]`      | `null`          | `null`                              |
| `[Int!]`      | `[1, 2, null]`  | `null` (With logged coercion error) |
| `[Int!]`      | `[1, 2, Error]` | `null` (With logged error)          |
| `[Int!]!`     | `[1, 2, 3]`     | `[1, 2, 3]`                         |
| `[Int!]!`     | `null`          | Error: Value cannot be null         |
| `[Int!]!`     | `[1, 2, null]`  | Error: Item cannot be null          |
| `[Int!]!`     | `[1, 2, Error]` | Error: Error occurred in item       |

## Directives

DirectiveDefinition : Description? directive @ Name ArgumentsDefinition?
`repeatable`? on DirectiveLocations

DirectiveLocations :

- DirectiveLocations | DirectiveLocation
- `|`? DirectiveLocation

DirectiveLocation :

- ExecutableDirectiveLocation
- TypeSystemDirectiveLocation

ExecutableDirectiveLocation : one of

- `QUERY`
- `MUTATION`
- `SUBSCRIPTION`
- `FIELD`
- `FRAGMENT_DEFINITION`
- `FRAGMENT_SPREAD`
- `INLINE_FRAGMENT`
- `VARIABLE_DEFINITION`

TypeSystemDirectiveLocation : one of

- `SCHEMA`
- `SCALAR`
- `OBJECT`
- `FIELD_DEFINITION`
- `ARGUMENT_DEFINITION`
- `INTERFACE`
- `UNION`
- `ENUM`
- `ENUM_VALUE`
- `INPUT_OBJECT`
- `INPUT_FIELD_DEFINITION`

A GraphQL schema describes directives which are used to annotate various parts
of a GraphQL document as an indicator that they should be evaluated differently
by a validator, executor, or client tool such as a code generator.

**Built-in Directives**

:: A _built-in directive_ is any directive defined within this specification.

GraphQL implementations should provide the `@skip` and `@include` directives.

GraphQL implementations that support the type system definition language must
provide the `@deprecated` directive if representing deprecated portions of the
schema.

GraphQL implementations that support the type system definition language should
provide the `@specifiedBy` directive if representing custom scalar definitions.

When representing a GraphQL schema using the type system definition language any
_built-in directive_ may be omitted for brevity.

When introspecting a GraphQL service all provided directives, including any
_built-in directive_, must be included in the set of returned directives.

**Custom Directives**

:: GraphQL services and client tooling may provide any additional _custom
directive_ beyond those defined in this document. Directives are the preferred
way to extend GraphQL with custom or experimental behavior.

Note: When defining a _custom directive_, it is recommended to prefix the
directive's name to make its scope of usage clear and to prevent a collision
with _built-in directive_ which may be specified by future versions of this
document (which will not include `_` in their name). For example, a _custom
directive_ used by Facebook's GraphQL service should be named `@fb_auth` instead
of `@auth`. This is especially recommended for proposed additions to this
specification which can change during the
[RFC process](https://github.com/graphql/graphql-spec/blob/main/CONTRIBUTING.md).
For example a work in progress version of `@live` should be named `@rfc_live`.

Directives must only be used in the locations they are declared to belong in. In
this example, a directive is defined which can be used to annotate a field:

```graphql example
directive @example on FIELD

fragment SomeFragment on SomeType {
  field @example
}
```

Directive locations may be defined with an optional leading `|` character to aid
formatting when representing a longer list of possible locations:

```raw graphql example
directive @example on
  | FIELD
  | FRAGMENT_SPREAD
  | INLINE_FRAGMENT
```

Directives can also be used to annotate the type system definition language as
well, which can be a useful tool for supplying additional metadata in order to
generate GraphQL execution services, produce client generated runtime code, or
many other useful extensions of the GraphQL semantics.

In this example, the directive `@example` annotates field and argument
definitions:

```graphql example
directive @example on FIELD_DEFINITION | ARGUMENT_DEFINITION

type SomeType {
  field(arg: Int @example): String @example
}
```

A directive may be defined as repeatable by including the "repeatable" keyword.
Repeatable directives are often useful when the same directive should be used
with different arguments at a single location, especially in cases where
additional information needs to be provided to a type or schema extension via a
directive:

```graphql example
directive @delegateField(name: String!) repeatable on OBJECT | INTERFACE

type Book @delegateField(name: "pageCount") @delegateField(name: "author") {
  id: ID!
}

extend type Book @delegateField(name: "index")
```

While defining a directive, it must not reference itself directly or indirectly:

```graphql counter-example
directive @invalidExample(arg: String @invalidExample) on ARGUMENT_DEFINITION
```

Note: The order in which directives appear may be significant, including
repeatable directives.

**Validation**

1. A directive definition must not contain the use of a directive which
   references itself directly.
2. A directive definition must not contain the use of a directive which
   references itself indirectly by referencing a Type or Directive which
   transitively includes a reference to this directive.
3. The directive must not have a name which begins with the characters {"\_\_"}
   (two underscores).
4. For each argument of the directive:
<<<<<<< HEAD
   1. The argument must have a unique name within that directive;
      no two arguments may share the same name.
   2. The argument must not have a name which begins with the
      characters {"__"} (two underscores).
   3. The argument must accept a type where {IsInputType(argumentType)}
      returns {true}.
=======
   1. The argument must not have a name which begins with the characters
      {"\_\_"} (two underscores).
   2. The argument must accept a type where {IsInputType(argumentType)} returns
      {true}.
>>>>>>> 45ffddb5

### @skip

```graphql
directive @skip(if: Boolean!) on FIELD | FRAGMENT_SPREAD | INLINE_FRAGMENT
```

The `@skip` _built-in directive_ may be provided for fields, fragment spreads,
and inline fragments, and allows for conditional exclusion during execution as
described by the `if` argument.

In this example `experimentalField` will only be queried if the variable
`$someTest` has the value `false`.

```graphql example
query myQuery($someTest: Boolean!) {
  experimentalField @skip(if: $someTest)
}
```

### @include

```graphql
directive @include(if: Boolean!) on FIELD | FRAGMENT_SPREAD | INLINE_FRAGMENT
```

The `@include` _built-in directive_ may be provided for fields, fragment
spreads, and inline fragments, and allows for conditional inclusion during
execution as described by the `if` argument.

In this example `experimentalField` will only be queried if the variable
`$someTest` has the value `true`

```graphql example
query myQuery($someTest: Boolean!) {
  experimentalField @include(if: $someTest)
}
```

Note: Neither `@skip` nor `@include` has precedence over the other. In the case
that both the `@skip` and `@include` directives are provided on the same field
or fragment, it _must_ be queried only if the `@skip` condition is false _and_
the `@include` condition is true. Stated conversely, the field or fragment must
_not_ be queried if either the `@skip` condition is true _or_ the `@include`
condition is false.

### @deprecated

```graphql
directive @deprecated(
  reason: String = "No longer supported"
) on FIELD_DEFINITION | ARGUMENT_DEFINITION | INPUT_FIELD_DEFINITION | ENUM_VALUE
```

The `@deprecated` _built-in directive_ is used within the type system definition
language to indicate deprecated portions of a GraphQL service's schema, such as
deprecated fields on a type, arguments on a field, input fields on an input
type, or values of an enum type.

Deprecations include a reason for why it is deprecated, which is formatted using
Markdown syntax (as specified by [CommonMark](https://commonmark.org/)).

In this example type definition, `oldField` is deprecated in favor of using
`newField` and `oldArg` is deprecated in favor of using `newArg`.

```graphql example
type ExampleType {
  newField: String
  oldField: String @deprecated(reason: "Use `newField`.")

  anotherField(
    newArg: String
    oldArg: String @deprecated(reason: "Use `newArg`.")
  ): String
}
```

The `@deprecated` directive must not appear on required (non-null without a
default) arguments or input object field definitions.

```graphql counter-example
type ExampleType {
  invalidField(
    newArg: String
    oldArg: String! @deprecated(reason: "Use `newArg`.")
  ): String
}
```

To deprecate a required argument or input field, it must first be made optional
by either changing the type to nullable or adding a default value.

### @specifiedBy

```graphql
directive @specifiedBy(url: String!) on SCALAR
```

The `@specifiedBy` _built-in directive_ is used within the type system
definition language to provide a _scalar specification URL_ for specifying the
behavior of [custom scalar types](#sec-Scalars.Custom-Scalars). The URL should
point to a human-readable specification of the data format, serialization, and
coercion rules. It must not appear on built-in scalar types.

In this example, a custom scalar type for `UUID` is defined with a URL pointing
to the relevant IETF specification.

```graphql example
scalar UUID @specifiedBy(url: "https://tools.ietf.org/html/rfc4122")
```<|MERGE_RESOLUTION|>--- conflicted
+++ resolved
@@ -876,19 +876,13 @@
    3. The field must return a type where {IsOutputType(fieldType)} returns
       {true}.
    4. For each argument of the field:
-<<<<<<< HEAD
-      1. The argument must have a unique name within that field;
-         no two arguments may share the same name.
-      2. The argument must not have a name which begins with the
-         characters {"__"} (two underscores).
-      3. The argument must accept a type where {IsInputType(argumentType)}
-=======
       1. The argument must not have a name which begins with the characters
          {"\_\_"} (two underscores).
-      2. The argument must accept a type where {IsInputType(argumentType)}
->>>>>>> 45ffddb5
+      2. The argument must have a unique name within that field; no two
+         arguments may share the same name.
+      3. The argument must accept a type where {IsInputType(argumentType)}
          returns {true}.
-      3. If argument type is Non-Null and a default value is not defined:
+      4. If argument type is Non-Null and a default value is not defined:
          - The `@deprecated` directive must not be applied to this argument.
 3. An object type may declare that it implements one or more unique interfaces.
 4. An object type must be a super-set of all interfaces it implements:
@@ -1234,17 +1228,11 @@
    3. The field must return a type where {IsOutputType(fieldType)} returns
       {true}.
    4. For each argument of the field:
-<<<<<<< HEAD
-      1. The argument must have a unique name within that field;
-         no two arguments may share the same name.
-      2. The argument must not have a name which begins with the
-         characters {"__"} (two underscores).
-      3. The argument must accept a type where {IsInputType(argumentType)}
-=======
       1. The argument must not have a name which begins with the characters
          {"\_\_"} (two underscores).
-      2. The argument must accept a type where {IsInputType(argumentType)}
->>>>>>> 45ffddb5
+      2. The argument must have a unique name within that field; no two
+         arguments may share the same name.
+      3. The argument must accept a type where {IsInputType(argumentType)}
          returns {true}.
 3. An interface type may declare that it implements one or more unique
    interfaces, but may not implement itself.
@@ -2018,19 +2006,12 @@
 3. The directive must not have a name which begins with the characters {"\_\_"}
    (two underscores).
 4. For each argument of the directive:
-<<<<<<< HEAD
-   1. The argument must have a unique name within that directive;
-      no two arguments may share the same name.
-   2. The argument must not have a name which begins with the
-      characters {"__"} (two underscores).
-   3. The argument must accept a type where {IsInputType(argumentType)}
-      returns {true}.
-=======
    1. The argument must not have a name which begins with the characters
       {"\_\_"} (two underscores).
-   2. The argument must accept a type where {IsInputType(argumentType)} returns
+   2. The argument must have a unique name within that directive; no two
+      arguments may share the same name.
+   3. The argument must accept a type where {IsInputType(argumentType)} returns
       {true}.
->>>>>>> 45ffddb5
 
 ### @skip
 
