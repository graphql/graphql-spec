# Type System

The GraphQL Type system describes the capabilities of a GraphQL service and is
used to determine if a requested operation is valid, to guarantee the type of
response results, and describes the input types of variables to determine if
values provided at request time are valid.

TypeSystemDocument : TypeSystemDefinition+

TypeSystemDefinition :

- SchemaDefinition
- TypeDefinition
- DirectiveDefinition

The GraphQL language includes an
[IDL](https://en.wikipedia.org/wiki/Interface_description_language) used to
describe a GraphQL service's type system. Tools may use this definition language
to provide utilities such as client code generation or service boot-strapping.

GraphQL tools or services which only seek to execute GraphQL requests and not
construct a new GraphQL schema may choose not to allow {TypeSystemDefinition}.
Tools which only seek to produce schema and not execute requests may choose to
only allow {TypeSystemDocument} and not allow {ExecutableDefinition} or
{TypeSystemExtension} but should provide a descriptive error if present.

Note: The type system definition language is used throughout the remainder of
this specification document when illustrating example type systems.

## Type System Extensions

TypeSystemExtensionDocument : TypeSystemDefinitionOrExtension+

TypeSystemDefinitionOrExtension :

- TypeSystemDefinition
- TypeSystemExtension

TypeSystemExtension :

- SchemaExtension
- TypeExtension

Type system extensions are used to represent a GraphQL type system which has
been extended from some original type system. For example, this might be used by
a local service to represent data a GraphQL client only accesses locally, or by
a GraphQL service which is itself an extension of another GraphQL service.

Tools which only seek to produce and extend schema and not execute requests may
choose to only allow {TypeSystemExtensionDocument} and not allow
{ExecutableDefinition} but should provide a descriptive error if present.

## Descriptions

Description : StringValue

Documentation is a first-class feature of GraphQL type systems. To ensure the
documentation of a GraphQL service remains consistent with its capabilities,
descriptions of GraphQL definitions are provided alongside their definitions and
made available via introspection.

To allow GraphQL service designers to easily publish documentation alongside the
capabilities of a GraphQL service, GraphQL descriptions are defined using the
Markdown syntax (as specified by [CommonMark](https://commonmark.org/)). In the
type system definition language, these description strings (often {BlockString})
occur immediately before the definition they describe.

GraphQL schema and all other definitions (e.g. types, fields, arguments, etc.)
which can be described should provide a {Description} unless they are considered
self descriptive.

As an example, this simple GraphQL schema is well described:

```raw graphql example
"""
A simple GraphQL schema which is well described.
"""
schema {
  query: Query
}

"""
Root type for all your query operations
"""
type Query {
  """
  Translates a string from a given language into a different language.
  """
  translate(
    "The original language that `text` is provided in."
    fromLanguage: Language

    "The translated language to be returned."
    toLanguage: Language

    "The text to be translated."
    text: String
  ): String
}

"""
The set of languages supported by `translate`.
"""
enum Language {
  "English"
  EN

  "French"
  FR

  "Chinese"
  CH
}
```

## Schema

SchemaDefinition : Description? schema Directives[Const]? {
RootOperationTypeDefinition+ }

RootOperationTypeDefinition : OperationType : NamedType

A GraphQL service's collective type system capabilities are referred to as that
service's "schema". A schema is defined in terms of the types and directives it
supports as well as the root operation types for each kind of operation: query,
mutation, and subscription; this determines the place in the type system where
those operations begin.

A GraphQL schema must itself be internally valid. This section describes the
rules for this validation process where relevant.

All types within a GraphQL schema must have unique names. No two provided types
may have the same name. No provided type may have a name which conflicts with
any built in types (including Scalar and Introspection types).

All directives within a GraphQL schema must have unique names.

All types and directives defined within a schema must not have a name which
begins with {"\_\_"} (two underscores), as this is used exclusively by GraphQL's
introspection system.

### Root Operation Types

A schema defines the initial root operation type for each kind of operation it
supports: query, mutation, and subscription; this determines the place in the
type system where those operations begin.

The {`query`} root operation type must be provided and must be an Object type.

The {`mutation`} root operation type is optional; if it is not provided, the
service does not support mutations. If it is provided, it must be an Object
type.

Similarly, the {`subscription`} root operation type is also optional; if it is
not provided, the service does not support subscriptions. If it is provided, it
must be an Object type.

The {`query`}, {`mutation`}, and {`subscription`} root types must all be
different types if provided.

The fields on the {`query`} root operation type indicate what fields are
available at the top level of a GraphQL query operation.

For example, this example operation:

```graphql example
query {
  myName
}
```

is only valid when the {`query`} root operation type has a field named "myName":

```graphql example
type Query {
  myName: String
}
```

Similarly, the following mutation is only valid if the {`mutation`} root
operation type has a field named "setName".

```graphql example
mutation {
  setName(name: "Zuck") {
    newName
  }
}
```

When using the type system definition language, a document must include at most
one {`schema`} definition.

In this example, a GraphQL schema is defined with both query and mutation root
operation types:

```graphql example
schema {
  query: MyQueryRootType
  mutation: MyMutationRootType
}

type MyQueryRootType {
  someField: String
}

type MyMutationRootType {
  setSomeField(to: String): String
}
```

**Default Root Operation Type Names**

While any type can be the root operation type for a GraphQL operation, the type
system definition language can omit the schema definition when the {`query`},
{`mutation`}, and {`subscription`} root types are named {"Query"}, {"Mutation"},
and {"Subscription"} respectively.

Likewise, when representing a GraphQL schema using the type system definition
language, a schema definition should be omitted if it only uses the default root
operation type names.

This example describes a valid complete GraphQL schema, despite not explicitly
including a {`schema`} definition. The {"Query"} type is presumed to be the
{`query`} root operation type of the schema.

```graphql example
type Query {
  someField: String
}
```

### Schema Extension

SchemaExtension :

- extend schema Directives[Const]? { RootOperationTypeDefinition+ }
- extend schema Directives[Const] [lookahead != `{`]

Schema extensions are used to represent a schema which has been extended from an
original schema. For example, this might be used by a GraphQL service which adds
additional operation types, or additional directives to an existing schema.

Note: Schema extensions without additional operation type definitions must not
be followed by a {`{`} (such as a query shorthand) to avoid parsing ambiguity.
The same limitation applies to the type definitions and extensions below.

**Schema Validation**

Schema extensions have the potential to be invalid if incorrectly defined.

1. The Schema must already be defined.
2. Any non-repeatable directives provided must not already apply to the original
   Schema.

## Types

TypeDefinition :

- ScalarTypeDefinition
- ObjectTypeDefinition
- InterfaceTypeDefinition
- UnionTypeDefinition
- EnumTypeDefinition
- InputObjectTypeDefinition

The fundamental unit of any GraphQL Schema is the type. There are six kinds of
named type definitions in GraphQL, and two wrapping types.

The most basic type is a `Scalar`. A scalar represents a primitive value, like a
string or an integer. Oftentimes, the possible responses for a scalar field are
enumerable. GraphQL offers an `Enum` type in those cases, where the type
specifies the space of valid responses.

Scalars and Enums form the leaves in response trees; the intermediate levels are
`Object` types, which define a set of fields, where each field is another type
in the system, allowing the definition of arbitrary type hierarchies.

GraphQL supports two abstract types: interfaces and unions.

An `Interface` defines a list of fields; `Object` types and other Interface
types which implement this Interface are guaranteed to implement those fields.
Whenever a field claims it will return an Interface type, it will return a valid
implementing Object type during execution.

A `Union` defines a list of possible types; similar to interfaces, whenever the
type system claims a union will be returned, one of the possible types will be
returned.

Finally, oftentimes it is useful to provide complex structs as inputs to GraphQL
field arguments or variables; the `Input Object` type allows the schema to
define exactly what data is expected.

### Wrapping Types

All of the types so far are assumed to be both nullable and singular: e.g. a
scalar string returns either null or a singular string.

A GraphQL schema may describe that a field represents a list of another type;
the `List` type is provided for this reason, and wraps another type.

Similarly, the `Non-Null` type wraps another type, and denotes that the
resulting value will never be {null} (and that a _field error_ cannot result in
a {null} value).

These two types are referred to as "wrapping types"; non-wrapping types are
referred to as "named types". A wrapping type has an underlying named type,
found by continually unwrapping the type until a named type is found.

### Input and Output Types

Types are used throughout GraphQL to describe both the values accepted as input
to arguments and variables as well as the values output by fields. These two
uses categorize types as _input types_ and _output types_. Some kinds of types,
like Scalar and Enum types, can be used as both input types and output types;
other kinds of types can only be used in one or the other. Input Object types
can only be used as input types. Object, Interface, and Union types can only be
used as output types. Lists and Non-Null types may be used as input types or
output types depending on how the wrapped type may be used.

IsInputType(type) :

- If {type} is a List type or Non-Null type:
  - Let {unwrappedType} be the unwrapped type of {type}.
  - Return IsInputType({unwrappedType})
- If {type} is a Scalar, Enum, or Input Object type:
  - Return {true}
- Return {false}

IsOutputType(type) :

- If {type} is a List type or Non-Null type:
  - Let {unwrappedType} be the unwrapped type of {type}.
  - Return IsOutputType({unwrappedType})
- If {type} is a Scalar, Object, Interface, Union, or Enum type:
  - Return {true}
- Return {false}

### Type Extensions

TypeExtension :

- ScalarTypeExtension
- ObjectTypeExtension
- InterfaceTypeExtension
- UnionTypeExtension
- EnumTypeExtension
- InputObjectTypeExtension

Type extensions are used to represent a GraphQL type which has been extended
from some original type. For example, this might be used by a local service to
represent additional fields a GraphQL client only accesses locally.

## Scalars

ScalarTypeDefinition : Description? scalar Name Directives[Const]?

Scalar types represent primitive leaf values in a GraphQL type system. GraphQL
responses take the form of a hierarchical tree; the leaves of this tree are
typically GraphQL Scalar types (but may also be Enum types or {null} values).

GraphQL provides a number of built-in scalars which are fully defined in the
sections below, however type systems may also add additional custom scalars to
introduce additional semantic meaning.

**Built-in Scalars**

GraphQL specifies a basic set of well-defined Scalar types: {Int}, {Float},
{String}, {Boolean}, and {ID}. A GraphQL framework should support all of these
types, and a GraphQL service which provides a type by these names must adhere to
the behavior described for them in this document. As an example, a service must
not include a type called {Int} and use it to represent 64-bit numbers,
internationalization information, or anything other than what is defined in this
document.

When returning the set of types from the `__Schema` introspection type, all
referenced built-in scalars must be included. If a built-in scalar type is not
referenced anywhere in a schema (there is no field, argument, or input field of
that type) then it must not be included.

When representing a GraphQL schema using the type system definition language,
all built-in scalars must be omitted for brevity.

**Custom Scalars**

GraphQL services may use custom scalar types in addition to the built-in
scalars. For example, a GraphQL service could define a scalar called `UUID`
which, while serialized as a string, conforms to
[RFC 4122](https://tools.ietf.org/html/rfc4122). When querying a field of type
`UUID`, you can then rely on the ability to parse the result with a RFC 4122
compliant parser. Another example of a potentially useful custom scalar is
`URL`, which serializes as a string, but is guaranteed by the server to be a
valid URL.

:: When defining a custom scalar, GraphQL services should provide a _scalar
specification URL_ via the `@specifiedBy` directive or the `specifiedByURL`
introspection field. This URL must link to a human-readable specification of the
data format, serialization, and coercion rules for the scalar.

For example, a GraphQL service providing a `UUID` scalar may link to RFC 4122,
or some custom document defining a reasonable subset of that RFC. If a _scalar
specification URL_ is present, systems and tools that are aware of it should
conform to its described rules.

```graphql example
scalar UUID @specifiedBy(url: "https://tools.ietf.org/html/rfc4122")
scalar URL @specifiedBy(url: "https://tools.ietf.org/html/rfc3986")
```

Custom *scalar specification URL*s should provide a single, stable format to
avoid ambiguity. If the linked specification is in flux, the service should link
to a fixed version rather than to a resource which might change.

Custom *scalar specification URL*s should not be changed once defined. Doing so
would likely disrupt tooling or could introduce breaking changes within the
linked specification's contents.

Built-in scalar types must not provide a _scalar specification URL_ as they are
specified by this document.

Note: Custom scalars should also summarize the specified format and provide
examples in their description.

**Result Coercion and Serialization**

A GraphQL service, when preparing a field of a given scalar type, must uphold
the contract the scalar type describes, either by coercing the value or
producing a _field error_ if a value cannot be coerced or if coercion may result
in data loss.

A GraphQL service may decide to allow coercing different internal types to the
expected return type. For example when coercing a field of type {Int} a boolean
{true} value may produce {1} or a string value {"123"} may be parsed as base-10
{123}. However if internal type coercion cannot be reasonably performed without
losing information, then it must raise a _field error_.

Since this coercion behavior is not observable to clients of the GraphQL
service, the precise rules of coercion are left to the implementation. The only
requirement is that the service must yield values which adhere to the expected
Scalar type.

GraphQL scalars are serialized according to the serialization format being used.
There may be a most appropriate serialized primitive for each given scalar type,
and the service should produce each primitive where appropriate.

See [Serialization Format](#sec-Serialization-Format) for more detailed
information on the serialization of scalars in common JSON and other formats.

**Input Coercion**

If a GraphQL service expects a scalar type as input to an argument, coercion is
observable and the rules must be well defined. If an input value does not match
a coercion rule, a _request error_ must be raised (input values are validated
before execution begins).

GraphQL has different constant literals to represent integer and floating-point
input values, and coercion rules may apply differently depending on which type
of input value is encountered. GraphQL may be parameterized by variables, the
values of which are often serialized when sent over a transport like HTTP. Since
some common serializations (ex. JSON) do not discriminate between integer and
floating-point values, they are interpreted as an integer input value if they
have an empty fractional part (ex. `1.0`) and otherwise as floating-point input
value.

For all types below, with the exception of Non-Null, if the explicit value
{null} is provided, then the result of input coercion is {null}.

### Int

The Int scalar type represents a signed 32-bit numeric non-fractional value.
Response formats that support a 32-bit integer or a number type should use that
type to represent this scalar.

**Result Coercion**

Fields returning the type {Int} expect to encounter 32-bit integer internal
values.

GraphQL services may coerce non-integer internal values to integers when
reasonable without losing information, otherwise they must raise a _field
error_. Examples of this may include returning `1` for the floating-point number
`1.0`, or returning `123` for the string `"123"`. In scenarios where coercion
may lose data, raising a field error is more appropriate. For example, a
floating-point number `1.2` should raise a field error instead of being
truncated to `1`.

If the integer internal value represents a value less than -2<sup>31</sup> or
greater than or equal to 2<sup>31</sup>, a _field error_ should be raised.

**Input Coercion**

When expected as an input type, only integer input values are accepted. All
other input values, including strings with numeric content, must raise a request
error indicating an incorrect type. If the integer input value represents a
value less than -2<sup>31</sup> or greater than or equal to 2<sup>31</sup>, a
_request error_ should be raised.

Note: Numeric integer values larger than 32-bit should either use String or a
custom-defined Scalar type, as not all platforms and transports support encoding
integer numbers larger than 32-bit.

### Float

The Float scalar type represents signed double-precision finite values as
specified by [IEEE 754](https://en.wikipedia.org/wiki/IEEE_floating_point).
Response formats that support an appropriate double-precision number type should
use that type to represent this scalar.

**Result Coercion**

Fields returning the type {Float} expect to encounter double-precision
floating-point internal values.

GraphQL services may coerce non-floating-point internal values to {Float} when
reasonable without losing information, otherwise they must raise a _field
error_. Examples of this may include returning `1.0` for the integer number `1`,
or `123.0` for the string `"123"`.

Non-finite floating-point internal values ({NaN} and {Infinity}) cannot be
coerced to {Float} and must raise a _field error_.

**Input Coercion**

When expected as an input type, both integer and float input values are
accepted. Integer input values are coerced to Float by adding an empty
fractional part, for example `1.0` for the integer input value `1`. All other
input values, including strings with numeric content, must raise a _request
error_ indicating an incorrect type. If the input value otherwise represents a
value not representable by finite IEEE 754 (e.g. {NaN}, {Infinity}, or a value
outside the available precision), a _request error_ must be raised.

### String

The String scalar type represents textual data, represented as a sequence of
Unicode code points. The String type is most often used by GraphQL to represent
free-form human-readable text. How the String is encoded internally (for example
UTF-8) is left to the service implementation. All response serialization formats
must support a string representation (for example, JSON Unicode strings), and
that representation must be used to serialize this type.

**Result Coercion**

Fields returning the type {String} expect to encounter Unicode string values.

GraphQL services may coerce non-string raw values to {String} when reasonable
without losing information, otherwise they must raise a _field error_. Examples
of this may include returning the string `"true"` for a boolean true value, or
the string `"1"` for the integer `1`.

**Input Coercion**

When expected as an input type, only valid Unicode string input values are
accepted. All other input values must raise a _request error_ indicating an
incorrect type.

### Boolean

The Boolean scalar type represents `true` or `false`. Response formats should
use a built-in boolean type if supported; otherwise, they should use their
representation of the integers `1` and `0`.

**Result Coercion**

Fields returning the type {Boolean} expect to encounter boolean internal values.

GraphQL services may coerce non-boolean raw values to {Boolean} when reasonable
without losing information, otherwise they must raise a _field error_. Examples
of this may include returning `true` for non-zero numbers.

**Input Coercion**

When expected as an input type, only boolean input values are accepted. All
other input values must raise a _request error_ indicating an incorrect type.

### ID

The ID scalar type represents a unique identifier, often used to refetch an
object or as the key for a cache. The ID type is serialized in the same way as a
{String}; however, it is not intended to be human-readable. While it is often
numeric, it should always serialize as a {String}.

**Result Coercion**

GraphQL is agnostic to ID format, and serializes to string to ensure consistency
across many formats ID could represent, from small auto-increment numbers, to
large 128-bit random numbers, to base64 encoded values, or string values of a
format like [GUID](https://en.wikipedia.org/wiki/Globally_unique_identifier).

GraphQL services should coerce as appropriate given the ID formats they expect.
When coercion is not possible they must raise a _field error_.

**Input Coercion**

When expected as an input type, any string (such as `"4"`) or integer (such as
`4` or `-4`) input value should be coerced to ID as appropriate for the ID
formats a given GraphQL service expects. Any other input value, including float
input values (such as `4.0`), must raise a _request error_ indicating an
incorrect type.

### Scalar Extensions

ScalarTypeExtension :

- extend scalar Name Directives[Const]

Scalar type extensions are used to represent a scalar type which has been
extended from some original scalar type. For example, this might be used by a
GraphQL tool or service which adds directives to an existing scalar.

**Type Validation**

Scalar type extensions have the potential to be invalid if incorrectly defined.

1. The named type must already be defined and must be a Scalar type.
2. Any non-repeatable directives provided must not already apply to the original
   Scalar type.

## Objects

ObjectTypeDefinition :

- Description? type Name ImplementsInterfaces? Directives[Const]?
  FieldsDefinition
- Description? type Name ImplementsInterfaces? Directives[Const]? [lookahead !=
  `{`]

ImplementsInterfaces :

- ImplementsInterfaces & NamedType
- implements `&`? NamedType

FieldsDefinition : { FieldDefinition+ }

FieldDefinition : Description? Name ArgumentsDefinition? : Type
Directives[Const]?

GraphQL operations are hierarchical and composed, describing a tree of
information. While Scalar types describe the leaf values of these hierarchical
operations, Objects describe the intermediate levels.

GraphQL Objects represent a list of named fields, each of which yield a value of
a specific type. Object values should be serialized as ordered maps, where the
selected field names (or aliases) are the keys and the result of evaluating the
field is the value, ordered by the order in which they appear in the selection
set.

All fields defined within an Object type must not have a name which begins with
{"\_\_"} (two underscores), as this is used exclusively by GraphQL's
introspection system.

For example, a type `Person` could be described as:

```graphql example
type Person {
  name: String
  age: Int
  picture: Url
}
```

Where `name` is a field that will yield a {String} value, and `age` is a field
that will yield an {Int} value, and `picture` is a field that will yield a `Url`
value.

A query of an object value must select at least one field. This selection of
fields will yield an ordered map containing exactly the subset of the object
queried, which should be represented in the order in which they were queried.
Only fields that are declared on the object type may validly be queried on that
object.

For example, selecting all the fields of `Person`:

```graphql example
{
  name
  age
  picture
}
```

Would yield the object:

```json example
{
  "name": "Mark Zuckerberg",
  "age": 30,
  "picture": "http://some.cdn/picture.jpg"
}
```

While selecting a subset of fields:

```graphql example
{
  age
  name
}
```

Must only yield exactly that subset:

```json example
{
  "age": 30,
  "name": "Mark Zuckerberg"
}
```

A field of an Object type may be a Scalar, Enum, another Object type, an
Interface, or a Union. Additionally, it may be any wrapping type whose
underlying base type is one of those five.

For example, the `Person` type might include a `relationship`:

```graphql example
type Person {
  name: String
  age: Int
  picture: Url
  relationship: Person
}
```

Valid operations must supply a nested field set for any field that returns an
object, so this operation is not valid:

```graphql counter-example
{
  name
  relationship
}
```

However, this example is valid:

```graphql example
{
  name
  relationship {
    name
  }
}
```

And will yield the subset of each object type queried:

```json example
{
  "name": "Mark Zuckerberg",
  "relationship": {
    "name": "Priscilla Chan"
  }
}
```

**Field Ordering**

When querying an Object, the resulting mapping of fields are conceptually
ordered in the same order in which they were encountered during execution,
excluding fragments for which the type does not apply and fields or fragments
that are skipped via `@skip` or `@include` directives. This ordering is
correctly produced when using the {CollectFields()} algorithm.

Response serialization formats capable of representing ordered maps should
maintain this ordering. Serialization formats which can only represent unordered
maps (such as JSON) should retain this order textually. That is, if two fields
`{foo, bar}` were queried in that order, the resulting JSON serialization should
contain `{"foo": "...", "bar": "..."}` in the same order.

Producing a response where fields are represented in the same order in which
they appear in the request improves human readability during debugging and
enables more efficient parsing of responses if the order of properties can be
anticipated.

If a fragment is spread before other fields, the fields that fragment specifies
occur in the response before the following fields.

```graphql example
{
  foo
  ...Frag
  qux
}

fragment Frag on Query {
  bar
  baz
}
```

Produces the ordered result:

```json example
{
  "foo": 1,
  "bar": 2,
  "baz": 3,
  "qux": 4
}
```

If a field is queried multiple times in a selection, it is ordered by the first
time it is encountered. However fragments for which the type does not apply do
not affect ordering.

```graphql example
{
  foo
  ...Ignored
  ...Matching
  bar
}

fragment Ignored on UnknownType {
  qux
  baz
}

fragment Matching on Query {
  bar
  qux
  foo
}
```

Produces the ordered result:

```json example
{
  "foo": 1,
  "bar": 2,
  "qux": 3
}
```

Also, if directives result in fields being excluded, they are not considered in
the ordering of fields.

```graphql example
{
  foo @skip(if: true)
  bar
  foo
}
```

Produces the ordered result:

```json example
{
  "bar": 1,
  "foo": 2
}
```

**Result Coercion**

Determining the result of coercing an object is the heart of the GraphQL
executor, so this is covered in that section of the spec.

**Input Coercion**

Objects are never valid inputs.

**Type Validation**

Object types have the potential to be invalid if incorrectly defined. This set
of rules must be adhered to by every Object type in a GraphQL schema.

1. An Object type must define one or more fields.
2. For each field of an Object type:
   1. The field must have a unique name within that Object type; no two fields
      may share the same name.
   2. The field must not have a name which begins with the characters {"\_\_"}
      (two underscores).
   3. The field must return a type where {IsOutputType(fieldType)} returns
      {true}.
   4. For each argument of the field:
      1. The argument must not have a name which begins with the characters
         {"\_\_"} (two underscores).
      2. The argument must accept a type where {IsInputType(argumentType)}
         returns {true}.
      3. If argument type is Non-Null and a default value is not defined:
         - The `@deprecated` directive must not be applied to this argument.
3. An object type may declare that it implements one or more unique interfaces.
4. An object type must be a super-set of all interfaces it implements:
   1. Let this object type be {objectType}.
   2. For each interface declared implemented as {interfaceType},
      {IsValidImplementation(objectType, interfaceType)} must be {true}.

IsValidImplementation(type, implementedType):

1.  If {implementedType} declares it implements any interfaces, {type} must also
    declare it implements those interfaces.
2.  {type} must include a field of the same name for every field defined in
    {implementedType}.
    1. Let {field} be that named field on {type}.
    2. Let {implementedField} be that named field on {implementedType}.
    3. {field} must include an argument of the same name for every argument
       defined in {implementedField}.
       1. That named argument on {field} must accept the same type (invariant)
          as that named argument on {implementedField}.
    4. {field} may include additional arguments not defined in
       {implementedField}, but any additional argument must not be required,
       e.g. must not be of a non-nullable type.
    5. {field} must return a type which is equal to or a sub-type of (covariant)
       the return type of {implementedField} field's return type:
       1. Let {fieldType} be the return type of {field}.
       2. Let {implementedFieldType} be the return type of {implementedField}.
       3. {IsValidImplementationFieldType(fieldType, implementedFieldType)} must
          be {true}.

IsValidImplementationFieldType(fieldType, implementedFieldType):

1. If {fieldType} is a Non-Null type:
   1. Let {nullableType} be the unwrapped nullable type of {fieldType}.
   2. Let {implementedNullableType} be the unwrapped nullable type of
      {implementedFieldType} if it is a Non-Null type, otherwise let it be
      {implementedFieldType} directly.
   3. Return {IsValidImplementationFieldType(nullableType,
      implementedNullableType)}.
2. If {fieldType} is a List type and {implementedFieldType} is also a List type:
   1. Let {itemType} be the unwrapped item type of {fieldType}.
   2. Let {implementedItemType} be the unwrapped item type of
      {implementedFieldType}.
   3. Return {IsValidImplementationFieldType(itemType, implementedItemType)}.
3. If {fieldType} is the same type as {implementedFieldType} then return {true}.
4. If {fieldType} is an Object type and {implementedFieldType} is a Union type
   and {fieldType} is a possible type of {implementedFieldType} then return
   {true}.
5. If {fieldType} is an Object or Interface type and {implementedFieldType} is
   an Interface type and {fieldType} declares it implements
   {implementedFieldType} then return {true}.
6. Otherwise return {false}.

### Field Arguments

ArgumentsDefinition : ( InputValueDefinition+ )

InputValueDefinition : Description? Name : Type DefaultValue? Directives[Const]?

Object fields are conceptually functions which yield values. Occasionally object
fields can accept arguments to further specify the return value. Object field
arguments are defined as a list of all possible argument names and their
expected input types.

All arguments defined within a field must not have a name which begins with
{"\_\_"} (two underscores), as this is used exclusively by GraphQL's
introspection system.

For example, a `Person` type with a `picture` field could accept an argument to
determine what size of an image to return.

```graphql example
type Person {
  name: String
  picture(size: Int): Url
}
```

Operations can optionally specify arguments to their fields to provide these
arguments.

This example operation:

```graphql example
{
  name
  picture(size: 600)
}
```

May return the result:

```json example
{
  "name": "Mark Zuckerberg",
  "picture": "http://some.cdn/picture_600.jpg"
}
```

The type of an object field argument must be an input type (any type except an
Object, Interface, or Union type).

### Field Deprecation

Fields in an object may be marked as deprecated as deemed necessary by the
application. It is still legal to include these fields in a selection set (to
ensure existing clients are not broken by the change), but the fields should be
appropriately treated in documentation and tooling.

When using the type system definition language, `@deprecated` directives are
used to indicate that a field is deprecated:

```graphql example
type ExampleType {
  oldField: String @deprecated
}
```

### Object Extensions

ObjectTypeExtension :

- extend type Name ImplementsInterfaces? Directives[Const]? FieldsDefinition
- extend type Name ImplementsInterfaces? Directives[Const] [lookahead != `{`]
- extend type Name ImplementsInterfaces [lookahead != `{`]

Object type extensions are used to represent a type which has been extended from
some original type. For example, this might be used to represent local data, or
by a GraphQL service which is itself an extension of another GraphQL service.

In this example, a local data field is added to a `Story` type:

```graphql example
extend type Story {
  isHiddenLocally: Boolean
}
```

Object type extensions may choose not to add additional fields, instead only
adding interfaces or directives.

In this example, a directive is added to a `User` type without adding fields:

```graphql example
extend type User @addedDirective
```

**Type Validation**

Object type extensions have the potential to be invalid if incorrectly defined.

1. The named type must already be defined and must be an Object type.
2. The fields of an Object type extension must have unique names; no two fields
   may share the same name.
3. Any fields of an Object type extension must not be already defined on the
   original Object type.
4. Any non-repeatable directives provided must not already apply to the original
   Object type.
5. Any interfaces provided must not be already implemented by the original
   Object type.
6. The resulting extended object type must be a super-set of all interfaces it
   implements.

## Interfaces

InterfaceTypeDefinition :

- Description? interface Name ImplementsInterfaces? Directives[Const]?
  FieldsDefinition
- Description? interface Name ImplementsInterfaces? Directives[Const]?
  [lookahead != `{`]

GraphQL interfaces represent a list of named fields and their arguments. GraphQL
objects and interfaces can then implement these interfaces which requires that
the implementing type will define all fields defined by those interfaces.

Fields on a GraphQL interface have the same rules as fields on a GraphQL object;
their type can be Scalar, Object, Enum, Interface, or Union, or any wrapping
type whose base type is one of those five.

For example, an interface `NamedEntity` may describe a required field and types
such as `Person` or `Business` may then implement this interface to guarantee
this field will always exist.

Types may also implement multiple interfaces. For example, `Business` implements
both the `NamedEntity` and `ValuedEntity` interfaces in the example below.

```graphql example
interface NamedEntity {
  name: String
}

interface ValuedEntity {
  value: Int
}

type Person implements NamedEntity {
  name: String
  age: Int
}

type Business implements NamedEntity & ValuedEntity {
  name: String
  value: Int
  employeeCount: Int
}
```

Fields which yield an interface are useful when one of many Object types are
expected, but some fields should be guaranteed.

To continue the example, a `Contact` might refer to `NamedEntity`.

```graphql example
type Contact {
  entity: NamedEntity
  phoneNumber: String
  address: String
}
```

This allows us to write a selection set for a `Contact` that can select the
common fields.

```graphql example
{
  entity {
    name
  }
  phoneNumber
}
```

When selecting fields on an interface type, only those fields declared on the
interface may be queried. In the above example, `entity` returns a
`NamedEntity`, and `name` is defined on `NamedEntity`, so it is valid. However,
the following would not be a valid selection set against `Contact`:

```graphql counter-example
{
  entity {
    name
    age
  }
  phoneNumber
}
```

because `entity` refers to a `NamedEntity`, and `age` is not defined on that
interface. Querying for `age` is only valid when the result of `entity` is a
`Person`; this can be expressed using a fragment or an inline fragment:

```graphql example
{
  entity {
    name
    ... on Person {
      age
    }
  }
  phoneNumber
}
```

**Interfaces Implementing Interfaces**

When defining an interface that implements another interface, the implementing
interface must define each field that is specified by the implemented interface.
For example, the interface Resource must define the field id to implement the
Node interface:

```raw graphql example
interface Node {
  id: ID!
}

interface Resource implements Node {
  id: ID!
  url: String
}
```

Transitively implemented interfaces (interfaces implemented by the interface
that is being implemented) must also be defined on an implementing type or
interface. For example, `Image` cannot implement `Resource` without also
implementing `Node`:

```raw graphql example
interface Node {
  id: ID!
}

interface Resource implements Node {
  id: ID!
  url: String
}

interface Image implements Resource & Node {
  id: ID!
  url: String
  thumbnail: String
}
```

Interface definitions must not contain cyclic references nor implement
themselves. This example is invalid because `Node` and `Named` implement
themselves and each other:

```graphql counter-example
interface Node implements Named & Node {
  id: ID!
  name: String
}

interface Named implements Node & Named {
  id: ID!
  name: String
}
```

**Result Coercion**

The interface type should have some way of determining which object a given
result corresponds to. Once it has done so, the result coercion of the interface
is the same as the result coercion of the object.

**Input Coercion**

Interfaces are never valid inputs.

**Type Validation**

Interface types have the potential to be invalid if incorrectly defined.

1. An Interface type must define one or more fields.
2. For each field of an Interface type:
   1. The field must have a unique name within that Interface type; no two
      fields may share the same name.
   2. The field must not have a name which begins with the characters {"\_\_"}
      (two underscores).
   3. The field must return a type where {IsOutputType(fieldType)} returns
      {true}.
   4. For each argument of the field:
      1. The argument must not have a name which begins with the characters
         {"\_\_"} (two underscores).
      2. The argument must accept a type where {IsInputType(argumentType)}
         returns {true}.
3. An interface type may declare that it implements one or more unique
   interfaces, but may not implement itself.
4. An interface type must be a super-set of all interfaces it implements:
   1. Let this interface type be {implementingType}.
   2. For each interface declared implemented as {implementedType},
      {IsValidImplementation(implementingType, implementedType)} must be {true}.

### Interface Extensions

InterfaceTypeExtension :

- extend interface Name ImplementsInterfaces? Directives[Const]?
  FieldsDefinition
- extend interface Name ImplementsInterfaces? Directives[Const] [lookahead !=
  `{`]
- extend interface Name ImplementsInterfaces [lookahead != `{`]

Interface type extensions are used to represent an interface which has been
extended from some original interface. For example, this might be used to
represent common local data on many types, or by a GraphQL service which is
itself an extension of another GraphQL service.

In this example, an extended data field is added to a `NamedEntity` type along
with the types which implement it:

```graphql example
extend interface NamedEntity {
  nickname: String
}

extend type Person {
  nickname: String
}

extend type Business {
  nickname: String
}
```

Interface type extensions may choose not to add additional fields, instead only
adding directives.

In this example, a directive is added to a `NamedEntity` type without adding
fields:

```graphql example
extend interface NamedEntity @addedDirective
```

**Type Validation**

Interface type extensions have the potential to be invalid if incorrectly
defined.

1. The named type must already be defined and must be an Interface type.
2. The fields of an Interface type extension must have unique names; no two
   fields may share the same name.
3. Any fields of an Interface type extension must not be already defined on the
   original Interface type.
4. Any Object or Interface type which implemented the original Interface type
   must also be a super-set of the fields of the Interface type extension (which
   may be due to Object type extension).
5. Any non-repeatable directives provided must not already apply to the original
   Interface type.
6. The resulting extended Interface type must be a super-set of all Interfaces
   it implements.

## Unions

UnionTypeDefinition : Description? union Name Directives[Const]?
UnionMemberTypes?

UnionMemberTypes :

- UnionMemberTypes | NamedType
- = `|`? NamedType

GraphQL Unions represent an object that could be one of a list of GraphQL Object
types, but provides for no guaranteed fields between those types. They also
differ from interfaces in that Object types declare what interfaces they
implement, but are not aware of what unions contain them.

With interfaces and objects, only those fields defined on the type can be
queried directly; to query other fields on an interface, typed fragments must be
used. This is the same as for unions, but unions do not define any fields, so
**no** fields may be queried on this type without the use of type refining
fragments or inline fragments (with the exception of the meta-field
{\_\_typename}).

For example, we might define the following types:

```graphql example
union SearchResult = Photo | Person

type Person {
  name: String
  age: Int
}

type Photo {
  height: Int
  width: Int
}

type SearchQuery {
  firstSearchResult: SearchResult
}
```

In this example, a query operation wants the name if the result was a Person,
and the height if it was a photo. However because a union itself defines no
fields, this could be ambiguous and is invalid.

```graphql counter-example
{
  firstSearchResult {
    name
    height
  }
}
```

A valid operation includes typed fragments (in this example, inline fragments):

```graphql example
{
  firstSearchResult {
    ... on Person {
      name
    }
    ... on Photo {
      height
    }
  }
}
```

Union members may be defined with an optional leading `|` character to aid
formatting when representing a longer list of possible types:

```raw graphql example
union SearchResult =
  | Photo
  | Person
```

**Result Coercion**

The union type should have some way of determining which object a given result
corresponds to. Once it has done so, the result coercion of the union is the
same as the result coercion of the object.

**Input Coercion**

Unions are never valid inputs.

**Type Validation**

Union types have the potential to be invalid if incorrectly defined.

1. A Union type must include one or more unique member types.
2. The member types of a Union type must all be Object base types; Scalar,
   Interface and Union types must not be member types of a Union. Similarly,
   wrapping types must not be member types of a Union.

### Union Extensions

UnionTypeExtension :

- extend union Name Directives[Const]? UnionMemberTypes
- extend union Name Directives[Const]

Union type extensions are used to represent a union type which has been extended
from some original union type. For example, this might be used to represent
additional local data, or by a GraphQL service which is itself an extension of
another GraphQL service.

**Type Validation**

Union type extensions have the potential to be invalid if incorrectly defined.

1. The named type must already be defined and must be a Union type.
2. The member types of a Union type extension must all be Object base types;
   Scalar, Interface and Union types must not be member types of a Union.
   Similarly, wrapping types must not be member types of a Union.
3. All member types of a Union type extension must be unique.
4. All member types of a Union type extension must not already be a member of
   the original Union type.
5. Any non-repeatable directives provided must not already apply to the original
   Union type.

## Enums

EnumTypeDefinition :

- Description? enum Name Directives[Const]? EnumValuesDefinition
- Description? enum Name Directives[Const]? [lookahead != `{`]

EnumValuesDefinition : { EnumValueDefinition+ }

EnumValueDefinition : Description? EnumValue Directives[Const]?

GraphQL Enum types, like Scalar types, also represent leaf values in a GraphQL
type system. However Enum types describe the set of possible values.

Enums are not references for a numeric value, but are unique values in their own
right. They may serialize as a string: the name of the represented value.

In this example, an Enum type called `Direction` is defined:

```graphql example
enum Direction {
  NORTH
  EAST
  SOUTH
  WEST
}
```

**Result Coercion**

GraphQL services must return one of the defined set of possible values. If a
reasonable coercion is not possible they must raise a _field error_.

**Input Coercion**

GraphQL has a constant literal to represent enum input values. GraphQL string
literals must not be accepted as an enum input and instead raise a request
error.

Variable transport serializations which have a different representation for
non-string symbolic values (for example,
[EDN](https://github.com/edn-format/edn)) should only allow such values as enum
input values. Otherwise, for most transport serializations that do not, strings
may be interpreted as the enum input value with the same name.

**Type Validation**

Enum types have the potential to be invalid if incorrectly defined.

1. An Enum type must define one or more unique enum values.

### Enum Extensions

EnumTypeExtension :

- extend enum Name Directives[Const]? EnumValuesDefinition
- extend enum Name Directives[Const] [lookahead != `{`]

Enum type extensions are used to represent an enum type which has been extended
from some original enum type. For example, this might be used to represent
additional local data, or by a GraphQL service which is itself an extension of
another GraphQL service.

**Type Validation**

Enum type extensions have the potential to be invalid if incorrectly defined.

1. The named type must already be defined and must be an Enum type.
2. All values of an Enum type extension must be unique.
3. All values of an Enum type extension must not already be a value of the
   original Enum.
4. Any non-repeatable directives provided must not already apply to the original
   Enum type.

## Input Objects

InputObjectTypeDefinition :

- Description? input Name Directives[Const]? InputFieldsDefinition
- Description? input Name Directives[Const]? [lookahead != `{`]

InputFieldsDefinition : { InputValueDefinition+ }

Fields may accept arguments to configure their behavior. These inputs are often
scalars or enums, but they sometimes need to represent more complex values.

A GraphQL Input Object defines a set of input fields; the input fields are
either scalars, enums, or other input objects. This allows arguments to accept
arbitrarily complex structs.

In this example, an Input Object called `Point2D` describes `x` and `y` inputs:

```graphql example
input Point2D {
  x: Float
  y: Float
}
```

Note: The GraphQL Object type ({ObjectTypeDefinition}) defined above is
inappropriate for re-use here, because Object types can contain fields that
define arguments or contain references to interfaces and unions, neither of
which is appropriate for use as an input argument. For this reason, input
objects have a separate type in the system.

**Circular References**

Input Objects are allowed to reference other Input Objects as field types. A
circular reference occurs when an Input Object references itself either directly
or through referenced Input Objects.

Circular references are generally allowed, however they may not be defined as an
unbroken chain of Non-Null singular fields. Such Input Objects are invalid
because there is no way to provide a legal value for them.

This example of a circularly-referenced input type is valid as the field `self`
may be omitted or the value {null}.

```graphql example
input Example {
  self: Example
  value: String
}
```

This example is also valid as the field `self` may be an empty List.

```graphql example
input Example {
  self: [Example!]!
  value: String
}
```

This example of a circularly-referenced input type is invalid as the field
`self` cannot be provided a finite value.

```graphql counter-example
input Example {
  value: String
  self: Example!
}
```

This example is also invalid, as there is a non-null singular circular reference
via the `First.second` and `Second.first` fields.

```graphql counter-example
input First {
  second: Second!
  value: String
}

input Second {
  first: First!
  value: String
}
```

**Result Coercion**

An input object is never a valid result. Input Object types cannot be the return
type of an Object or Interface field.

**Input Coercion**

The value for an input object should be an input object literal or an unordered
map supplied by a variable, otherwise a _request error_ must be raised. In
either case, the input object literal or unordered map must not contain any
entries with names not defined by a field of this input object type, otherwise a
response error must be raised.

The result of coercion is an unordered map with an entry for each field both
defined by the input object type and for which a value exists. The resulting map
is constructed with the following rules:

- If no value is provided for a defined input object field and that field
  definition provides a default value, the default value should be used. If no
  default value is provided and the input object field's type is non-null, an
  error should be raised. Otherwise, if the field is not required, then no entry
  is added to the coerced unordered map.

- If the value {null} was provided for an input object field, and the field's
  type is not a non-null type, an entry in the coerced unordered map is given
  the value {null}. In other words, there is a semantic difference between the
  explicitly provided value {null} versus having not provided a value.

- If a literal value is provided for an input object field, an entry in the
  coerced unordered map is given the result of coercing that value according to
  the input coercion rules for the type of that field.

- If a variable is provided for an input object field, the runtime value of that
  variable must be used. If the runtime value is {null} and the field type is
  non-null, a _field error_ must be raised. If no runtime value is provided, the
  variable definition's default value should be used. If the variable definition
  does not provide a default value, the input object field definition's default
  value should be used.

Following are examples of input coercion for an input object type with a
`String` field `a` and a required (non-null) `Int!` field `b`:

```graphql example
input ExampleInputObject {
  a: String
  b: Int!
}
```

| Literal Value            | Variables               | Coerced Value                        |
| ------------------------ | ----------------------- | ------------------------------------ |
| `{ a: "abc", b: 123 }`   | `{}`                    | `{ a: "abc", b: 123 }`               |
| `{ a: null, b: 123 }`    | `{}`                    | `{ a: null, b: 123 }`                |
| `{ b: 123 }`             | `{}`                    | `{ b: 123 }`                         |
| `{ a: $var, b: 123 }`    | `{ var: null }`         | `{ a: null, b: 123 }`                |
| `{ a: $var, b: 123 }`    | `{}`                    | `{ b: 123 }`                         |
| `{ b: $var }`            | `{ var: 123 }`          | `{ b: 123 }`                         |
| `$var`                   | `{ var: { b: 123 } }`   | `{ b: 123 }`                         |
| `"abc123"`               | `{}`                    | Error: Incorrect value               |
| `$var`                   | `{ var: "abc123" }`     | Error: Incorrect value               |
| `{ a: "abc", b: "123" }` | `{}`                    | Error: Incorrect value for field {b} |
| `{ a: "abc" }`           | `{}`                    | Error: Missing required field {b}    |
| `{ b: $var }`            | `{}`                    | Error: Missing required field {b}.   |
| `$var`                   | `{ var: { a: "abc" } }` | Error: Missing required field {b}    |
| `{ a: "abc", b: null }`  | `{}`                    | Error: {b} must be non-null.         |
| `{ b: $var }`            | `{ var: null }`         | Error: {b} must be non-null.         |
| `{ b: 123, c: "xyz" }`   | `{}`                    | Error: Unexpected field {c}          |

**Type Validation**

1. An Input Object type must define one or more input fields.
2. For each input field of an Input Object type:
   1. The input field must have a unique name within that Input Object type; no
      two input fields may share the same name.
   2. The input field must not have a name which begins with the characters
      {"\_\_"} (two underscores).
   3. The input field must accept a type where {IsInputType(inputFieldType)}
      returns {true}.
   4. If input field type is Non-Null and a default value is not defined:
      - The `@deprecated` directive must not be applied to this input field.
3. If an Input Object references itself either directly or through referenced
   Input Objects, at least one of the fields in the chain of references must be
   either a nullable or a List type.

### Input Object Extensions

InputObjectTypeExtension :

- extend input Name Directives[Const]? InputFieldsDefinition
- extend input Name Directives[Const] [lookahead != `{`]

Input object type extensions are used to represent an input object type which
has been extended from some original input object type. For example, this might
be used by a GraphQL service which is itself an extension of another GraphQL
service.

**Type Validation**

Input object type extensions have the potential to be invalid if incorrectly
defined.

1. The named type must already be defined and must be a Input Object type.
2. All fields of an Input Object type extension must have unique names.
3. All fields of an Input Object type extension must not already be a field of
   the original Input Object.
4. Any non-repeatable directives provided must not already apply to the original
   Input Object type.

## List

A GraphQL list is a special collection type which declares the type of each item
in the List (referred to as the _item type_ of the list). List values are
serialized as ordered lists, where each item in the list is serialized as per
the item type.

To denote that a field uses a List type the item type is wrapped in square
brackets like this: `pets: [Pet]`. Nesting lists is allowed: `matrix: [[Int]]`.

**Result Coercion**

GraphQL services must return an ordered list as the result of a list type. Each
item in the list must be the result of a result coercion of the item type. If a
reasonable coercion is not possible it must raise a _field error_. In
particular, if a non-list is returned, the coercion should fail, as this
indicates a mismatch in expectations between the type system and the
implementation.

If a list's item type is nullable, then errors occurring during preparation or
coercion of an individual item in the list must result in a the value {null} at
that position in the list along with a _field error_ added to the response. If a
list's item type is non-null, a field error occurring at an individual item in
the list must result in a field error for the entire list.

Note: See [Handling Field Errors](#sec-Handling-Field-Errors) for more about
this behavior.

**Input Coercion**

When expected as an input, list values are accepted only when each item in the
list can be accepted by the list's item type.

If the value passed as an input to a list type is _not_ a list and not the
{null} value, then the result of input coercion is a list of size one, where the
single item value is the result of input coercion for the list's item type on
the provided value (note this may apply recursively for nested lists).

This allows inputs which accept one or many arguments (sometimes referred to as
"var args") to declare their input type as a list while for the common case of a
single value, a client can just pass that value directly rather than
constructing the list.

Following are examples of input coercion with various list types and values:

| Expected Type | Provided Value   | Coerced Value               |
| ------------- | ---------------- | --------------------------- |
| `[Int]`       | `[1, 2, 3]`      | `[1, 2, 3]`                 |
| `[Int]`       | `[1, "b", true]` | Error: Incorrect item value |
| `[Int]`       | `1`              | `[1]`                       |
| `[Int]`       | `null`           | `null`                      |
| `[[Int]]`     | `[[1], [2, 3]]`  | `[[1], [2, 3]]`             |
| `[[Int]]`     | `[1, 2, 3]`      | Error: Incorrect item value |
| `[[Int]]`     | `1`              | `[[1]]`                     |
| `[[Int]]`     | `null`           | `null`                      |

## Non-Null

By default, all types in GraphQL are nullable; the {null} value is a valid
response for all of the above types. To declare a type that disallows null, the
GraphQL Non-Null type can be used. This type wraps an underlying type, and this
type acts identically to that wrapped type, with the exception that {null} is
not a valid response for the wrapping type. A trailing exclamation mark is used
to denote a field that uses a Non-Null type like this: `name: String!`.

**Nullable vs. Optional**

Fields are _always_ optional within the context of a selection set, a field may
be omitted and the selection set is still valid. However fields that return
Non-Null types will never return the value {null} if queried.

Inputs (such as field arguments), are always optional by default. However a
non-null input type is required. In addition to not accepting the value {null},
it also does not accept omission. For the sake of simplicity nullable types are
always optional and non-null types are always required.

**Result Coercion**

In all of the above result coercions, {null} was considered a valid value. To
coerce the result of a Non-Null type, the coercion of the wrapped type should be
performed. If that result was not {null}, then the result of coercing the
Non-Null type is that result. If that result was {null}, then a _field error_
must be raised.

<<<<<<< HEAD
Note: When a field error is raised on a non-null value, the error propagates to
the parent field. For more information on this process, see
=======
Note: When a _field error_ is raised on a non-null value, the error propagates
to the parent field. For more information on this process, see
>>>>>>> 3885a64f
[Errors and Non-Null Fields](#sec-Executing-Selection-Sets.Errors-and-Non-Null-Fields)
within the Execution section.

**Input Coercion**

If an argument or input-object field of a Non-Null type is not provided, is
provided with the literal value {null}, or is provided with a variable that was
either not provided a value at runtime, or was provided the value {null}, then a
_request error_ must be raised.

If the value provided to the Non-Null type is provided with a literal value
other than {null}, or a Non-Null variable value, it is coerced using the input
coercion for the wrapped type.

A non-null argument cannot be omitted:

```graphql counter-example
{
  fieldWithNonNullArg
}
```

The value {null} cannot be provided to a non-null argument:

```graphql counter-example
{
  fieldWithNonNullArg(nonNullArg: null)
}
```

A variable of a nullable type cannot be provided to a non-null argument:

```graphql example
query withNullableVariable($var: String) {
  fieldWithNonNullArg(nonNullArg: $var)
}
```

Note: The Validation section defines providing a nullable variable type to a
non-null input type as invalid.

**Type Validation**

1. A Non-Null type must not wrap another Non-Null type.

### Combining List and Non-Null

The List and Non-Null wrapping types can compose, representing more complex
types. The rules for result coercion and input coercion of Lists and Non-Null
types apply in a recursive fashion.

For example if the inner item type of a List is Non-Null (e.g. `[T!]`), then
that List may not contain any {null} items. However if the inner type of a
Non-Null is a List (e.g. `[T]!`), then {null} is not accepted however an empty
list is accepted.

Following are examples of result coercion with various types and values:

| Expected Type | Internal Value  | Coerced Result                      |
| ------------- | --------------- | ----------------------------------- |
| `[Int]`       | `[1, 2, 3]`     | `[1, 2, 3]`                         |
| `[Int]`       | `null`          | `null`                              |
| `[Int]`       | `[1, 2, null]`  | `[1, 2, null]`                      |
| `[Int]`       | `[1, 2, Error]` | `[1, 2, null]` (With logged error)  |
| `[Int]!`      | `[1, 2, 3]`     | `[1, 2, 3]`                         |
| `[Int]!`      | `null`          | Error: Value cannot be null         |
| `[Int]!`      | `[1, 2, null]`  | `[1, 2, null]`                      |
| `[Int]!`      | `[1, 2, Error]` | `[1, 2, null]` (With logged error)  |
| `[Int!]`      | `[1, 2, 3]`     | `[1, 2, 3]`                         |
| `[Int!]`      | `null`          | `null`                              |
| `[Int!]`      | `[1, 2, null]`  | `null` (With logged coercion error) |
| `[Int!]`      | `[1, 2, Error]` | `null` (With logged error)          |
| `[Int!]!`     | `[1, 2, 3]`     | `[1, 2, 3]`                         |
| `[Int!]!`     | `null`          | Error: Value cannot be null         |
| `[Int!]!`     | `[1, 2, null]`  | Error: Item cannot be null          |
| `[Int!]!`     | `[1, 2, Error]` | Error: Error occurred in item       |

## Directives

DirectiveDefinition : Description? directive @ Name ArgumentsDefinition?
`repeatable`? on DirectiveLocations

DirectiveLocations :

- DirectiveLocations | DirectiveLocation
- `|`? DirectiveLocation

DirectiveLocation :

- ExecutableDirectiveLocation
- TypeSystemDirectiveLocation

ExecutableDirectiveLocation : one of

- `QUERY`
- `MUTATION`
- `SUBSCRIPTION`
- `FIELD`
- `FRAGMENT_DEFINITION`
- `FRAGMENT_SPREAD`
- `INLINE_FRAGMENT`
- `VARIABLE_DEFINITION`

TypeSystemDirectiveLocation : one of

- `SCHEMA`
- `SCALAR`
- `OBJECT`
- `FIELD_DEFINITION`
- `ARGUMENT_DEFINITION`
- `INTERFACE`
- `UNION`
- `ENUM`
- `ENUM_VALUE`
- `INPUT_OBJECT`
- `INPUT_FIELD_DEFINITION`

A GraphQL schema describes directives which are used to annotate various parts
of a GraphQL document as an indicator that they should be evaluated differently
by a validator, executor, or client tool such as a code generator.

**Built-in Directives**

:: A _built-in directive_ is any directive defined within this specification.

GraphQL implementations should provide the `@skip` and `@include` directives.

GraphQL implementations that support the type system definition language must
provide the `@deprecated` directive if representing deprecated portions of the
schema.

GraphQL implementations that support the type system definition language should
provide the `@specifiedBy` directive if representing custom scalar definitions.

When representing a GraphQL schema using the type system definition language any
_built-in directive_ may be omitted for brevity.

When introspecting a GraphQL service all provided directives, including any
_built-in directive_, must be included in the set of returned directives.

**Custom Directives**

:: GraphQL services and client tooling may provide any additional _custom
directive_ beyond those defined in this document. Directives are the preferred
way to extend GraphQL with custom or experimental behavior.

Note: When defining a _custom directive_, it is recommended to prefix the
directive's name to make its scope of usage clear and to prevent a collision
with _built-in directive_ which may be specified by future versions of this
document (which will not include `_` in their name). For example, a _custom
directive_ used by Facebook's GraphQL service should be named `@fb_auth` instead
of `@auth`. This is especially recommended for proposed additions to this
specification which can change during the
[RFC process](https://github.com/graphql/graphql-spec/blob/main/CONTRIBUTING.md).
For example a work in progress version of `@live` should be named `@rfc_live`.

Directives must only be used in the locations they are declared to belong in. In
this example, a directive is defined which can be used to annotate a field:

```graphql example
directive @example on FIELD

fragment SomeFragment on SomeType {
  field @example
}
```

Directive locations may be defined with an optional leading `|` character to aid
formatting when representing a longer list of possible locations:

```raw graphql example
directive @example on
  | FIELD
  | FRAGMENT_SPREAD
  | INLINE_FRAGMENT
```

Directives can also be used to annotate the type system definition language as
well, which can be a useful tool for supplying additional metadata in order to
generate GraphQL execution services, produce client generated runtime code, or
many other useful extensions of the GraphQL semantics.

In this example, the directive `@example` annotates field and argument
definitions:

```graphql example
directive @example on FIELD_DEFINITION | ARGUMENT_DEFINITION

type SomeType {
  field(arg: Int @example): String @example
}
```

A directive may be defined as repeatable by including the "repeatable" keyword.
Repeatable directives are often useful when the same directive should be used
with different arguments at a single location, especially in cases where
additional information needs to be provided to a type or schema extension via a
directive:

```graphql example
directive @delegateField(name: String!) repeatable on OBJECT | INTERFACE

type Book @delegateField(name: "pageCount") @delegateField(name: "author") {
  id: ID!
}

extend type Book @delegateField(name: "index")
```

While defining a directive, it must not reference itself directly or indirectly:

```graphql counter-example
directive @invalidExample(arg: String @invalidExample) on ARGUMENT_DEFINITION
```

Note: The order in which directives appear may be significant, including
repeatable directives.

**Validation**

1. A directive definition must not contain the use of a directive which
   references itself directly.
2. A directive definition must not contain the use of a directive which
   references itself indirectly by referencing a Type or Directive which
   transitively includes a reference to this directive.
3. The directive must not have a name which begins with the characters {"\_\_"}
   (two underscores).
4. For each argument of the directive:
   1. The argument must not have a name which begins with the characters
      {"\_\_"} (two underscores).
   2. The argument must accept a type where {IsInputType(argumentType)} returns
      {true}.

### @skip

```graphql
directive @skip(if: Boolean!) on FIELD | FRAGMENT_SPREAD | INLINE_FRAGMENT
```

The `@skip` _built-in directive_ may be provided for fields, fragment spreads,
and inline fragments, and allows for conditional exclusion during execution as
described by the `if` argument.

In this example `experimentalField` will only be queried if the variable
`$someTest` has the value `false`.

```graphql example
query myQuery($someTest: Boolean!) {
  experimentalField @skip(if: $someTest)
}
```

### @include

```graphql
directive @include(if: Boolean!) on FIELD | FRAGMENT_SPREAD | INLINE_FRAGMENT
```

The `@include` _built-in directive_ may be provided for fields, fragment
spreads, and inline fragments, and allows for conditional inclusion during
execution as described by the `if` argument.

In this example `experimentalField` will only be queried if the variable
`$someTest` has the value `true`

```graphql example
query myQuery($someTest: Boolean!) {
  experimentalField @include(if: $someTest)
}
```

Note: Neither `@skip` nor `@include` has precedence over the other. In the case
that both the `@skip` and `@include` directives are provided on the same field
or fragment, it _must_ be queried only if the `@skip` condition is false _and_
the `@include` condition is true. Stated conversely, the field or fragment must
_not_ be queried if either the `@skip` condition is true _or_ the `@include`
condition is false.

### @deprecated

```graphql
directive @deprecated(
  reason: String = "No longer supported"
) on FIELD_DEFINITION | ARGUMENT_DEFINITION | INPUT_FIELD_DEFINITION | ENUM_VALUE
```

The `@deprecated` _built-in directive_ is used within the type system definition
language to indicate deprecated portions of a GraphQL service's schema, such as
deprecated fields on a type, arguments on a field, input fields on an input
type, or values of an enum type.

Deprecations include a reason for why it is deprecated, which is formatted using
Markdown syntax (as specified by [CommonMark](https://commonmark.org/)).

In this example type definition, `oldField` is deprecated in favor of using
`newField` and `oldArg` is deprecated in favor of using `newArg`.

```graphql example
type ExampleType {
  newField: String
  oldField: String @deprecated(reason: "Use `newField`.")

  anotherField(
    newArg: String
    oldArg: String @deprecated(reason: "Use `newArg`.")
  ): String
}
```

The `@deprecated` directive must not appear on required (non-null without a
default) arguments or input object field definitions.

```graphql counter-example
type ExampleType {
  invalidField(
    newArg: String
    oldArg: String! @deprecated(reason: "Use `newArg`.")
  ): String
}
```

To deprecate a required argument or input field, it must first be made optional
by either changing the type to nullable or adding a default value.

### @specifiedBy

```graphql
directive @specifiedBy(url: String!) on SCALAR
```

The `@specifiedBy` _built-in directive_ is used within the type system
definition language to provide a _scalar specification URL_ for specifying the
behavior of [custom scalar types](#sec-Scalars.Custom-Scalars). The URL should
point to a human-readable specification of the data format, serialization, and
coercion rules. It must not appear on built-in scalar types.

In this example, a custom scalar type for `UUID` is defined with a URL pointing
to the relevant IETF specification.

```graphql example
scalar UUID @specifiedBy(url: "https://tools.ietf.org/html/rfc4122")
```<|MERGE_RESOLUTION|>--- conflicted
+++ resolved
@@ -1769,13 +1769,8 @@
 Non-Null type is that result. If that result was {null}, then a _field error_
 must be raised.
 
-<<<<<<< HEAD
-Note: When a field error is raised on a non-null value, the error propagates to
-the parent field. For more information on this process, see
-=======
 Note: When a _field error_ is raised on a non-null value, the error propagates
 to the parent field. For more information on this process, see
->>>>>>> 3885a64f
 [Errors and Non-Null Fields](#sec-Executing-Selection-Sets.Errors-and-Non-Null-Fields)
 within the Execution section.
 
