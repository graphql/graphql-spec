--- conflicted
+++ resolved
@@ -775,13 +775,8 @@
 }
 ```
 
-<<<<<<< HEAD
-Valid operations must supply a selection of fields for any field that returns an
-object, so this operation is not valid:
-=======
 Valid operations must supply a _selection set_ for every field of an object
 type, so this operation is not valid:
->>>>>>> 1be44d05
 
 ```graphql counter-example
 {
