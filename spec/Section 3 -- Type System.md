# Type System

The GraphQL Type system describes the capabilities of a GraphQL service and is
used to determine if a requested operation is valid, to guarantee the type of
response results, and describes the input types of variables to determine if
values provided at request time are valid.

TypeSystemDocument : TypeSystemDefinition+

TypeSystemDefinition :

- SchemaDefinition
- TypeDefinition
- DirectiveDefinition
- ServiceDefinition

The GraphQL language includes an
[IDL](https://en.wikipedia.org/wiki/Interface_description_language) used to
describe a GraphQL service's type system. Tools may use this definition language
to provide utilities such as client code generation or service bootstrapping.

GraphQL tools or services which only seek to execute GraphQL requests and not
construct a new GraphQL schema may choose not to allow {TypeSystemDefinition}.
Tools which only seek to produce schema and not execute requests may choose to
only allow {TypeSystemDocument} and not allow {ExecutableDefinition} or
{TypeSystemExtension} but should provide a descriptive error if present.

Note: The type system definition language is used throughout the remainder of
this specification document when illustrating example type systems.

## Type System Extensions

TypeSystemExtensionDocument : TypeSystemDefinitionOrExtension+

TypeSystemDefinitionOrExtension :

- TypeSystemDefinition
- TypeSystemExtension

TypeSystemExtension :

- SchemaExtension
- TypeExtension

Type system extensions are used to represent a GraphQL type system which has
been extended from some previous type system. For example, this might be used by
a local service to represent data a GraphQL client only accesses locally, or by
a GraphQL service which is itself an extension of another GraphQL service.

Tools which only seek to produce and extend schema and not execute requests may
choose to only allow {TypeSystemExtensionDocument} and not allow
{ExecutableDefinition} but should provide a descriptive error if present.

## Type System Descriptions

Documentation is a first-class feature of GraphQL type systems, written
immediately alongside definitions in a {TypeSystemDocument} and made available
via introspection.

[Descriptions](#sec-Descriptions) allow GraphQL service designers to easily
provide documentation which remains consistent with the capabilities of a
GraphQL service. Descriptions should be provided as Markdown (as specified by
[CommonMark](https://commonmark.org/)) for every definition in a type system.

GraphQL schema and all other definitions (e.g. types, fields, arguments, etc.)
which can be described should provide a {Description} unless they are considered
self descriptive.

As an example, this simple GraphQL schema is well described:

```raw graphql example
"""
A simple GraphQL schema which is well described.
"""
schema {
  query: Query
}

"""
Root type for all your query operations
"""
type Query {
  """
  Translates a string from a given language into a different language.
  """
  translate(
    "The original language that `text` is provided in."
    fromLanguage: Language

    "The translated language to be returned."
    toLanguage: Language

    "The text to be translated."
    text: String
  ): String
}

"""
The set of languages supported by `translate`.
"""
enum Language {
  "English"
  EN

  "French"
  FR

  "Chinese"
  CH
}
```

## Schema

SchemaDefinition : Description? schema Directives[Const]? {
RootOperationTypeDefinition+ }

RootOperationTypeDefinition : OperationType : NamedType

A GraphQL service's collective type system capabilities are referred to as that
service's "schema". A schema is defined in terms of the types and directives it
supports as well as the _root operation type_ for each kind of operation: query,
mutation, and subscription; this determines the place in the type system where
those operations begin.

A GraphQL schema must itself be internally valid. This section describes the
rules for this validation process where relevant.

All types within a GraphQL schema must have unique names. No two provided types
may have the same name. No provided type may have a name which conflicts with
any built in types (including Scalar and Introspection types).

All directives within a GraphQL schema must have unique names.

All types and directives defined within a schema must not have a name which
begins with {"\_\_"} (two underscores), as this is used exclusively by GraphQL's
introspection system.

### Root Operation Types

:: A schema defines the initial _root operation type_ for each kind of operation
it supports: query, mutation, and subscription; this determines the place in the
type system where those operations begin.

The {`query`} _root operation type_ must be provided and must be an Object type.

The {`mutation`} _root operation type_ is optional; if it is not provided, the
service does not support mutations. If it is provided, it must be an Object
type.

Similarly, the {`subscription`} _root operation type_ is also optional; if it is
not provided, the service does not support subscriptions. If it is provided, it
must be an Object type.

The {`query`}, {`mutation`}, and {`subscription`} root types must all be
different types if provided.

The fields on the {`query`} _root operation type_ indicate what fields are
available at the top level of a GraphQL query operation.

For example, this example operation:

```graphql example
query {
  myName
}
```

is only valid when the {`query`} _root operation type_ has a field named
"myName":

```graphql example
type Query {
  myName: String
}
```

Similarly, the following mutation is only valid if the {`mutation`} _root
operation type_ has a field named "setName".

```graphql example
mutation {
  setName(name: "Zuck") {
    newName
  }
}
```

When using the type system definition language, a document must include at most
one {`schema`} definition.

In this example, a GraphQL schema is defined with both a query and mutation
_root operation type_:

```graphql example
schema {
  query: MyQueryRootType
  mutation: MyMutationRootType
}

type MyQueryRootType {
  someField: String
}

type MyMutationRootType {
  setSomeField(to: String): String
}
```

**Default Root Operation Type Names**

:: The _default root type name_ for each {`query`}, {`mutation`}, and
{`subscription`} _root operation type_ are {"Query"}, {"Mutation"}, and
{"Subscription"} respectively.

The type system definition language can omit the schema definition when each
_root operation type_ uses its respective _default root type name_, no other
type uses any _default root type name_, and the schema does not have a
description.

Likewise, when representing a GraphQL schema using the type system definition
language, a schema definition should be omitted if each _root operation type_
uses its respective _default root type name_, no other type uses any _default
root type name_, and the schema does not have a description.

This example describes a valid complete GraphQL schema, despite not explicitly
including a {`schema`} definition. The {"Query"} type is presumed to be the
{`query`} _root operation type_ of the schema.

```graphql example
type Query {
  someField: String
}
```

This example describes a valid GraphQL schema without a {`mutation`} _root
operation type_, even though it contains a type named {"Mutation"}. The schema
definition must be included, otherwise the {"Mutation"} type would be
incorrectly presumed to be the {`mutation`} _root operation type_ of the schema.

```graphql example
schema {
  query: Query
}

type Query {
  latestVirus: Virus
}

type Virus {
  name: String
  mutations: [Mutation]
}

type Mutation {
  name: String
}
```

This example describes a valid GraphQL schema with a description and both a
{`query`} and {`mutation`} operation type:

```graphql example
"""
Example schema
"""
schema {
  query: Query
  mutation: Mutation
}

type Query {
  someField: String
}

type Mutation {
  someMutation: String
}
```

### Schema Extension

SchemaExtension :

- extend schema Directives[Const]? { RootOperationTypeDefinition+ }
- extend schema Directives[Const] [lookahead != `{`]

Schema extensions are used to represent a schema which has been extended from a
previous schema. For example, this might be used by a GraphQL service which adds
additional operation types, or additional directives to an existing schema.

Note: Schema extensions without additional operation type definitions must not
be followed by a {`{`} (such as a query shorthand) to avoid parsing ambiguity.
The same limitation applies to the type definitions and extensions below.

**Schema Validation**

Schema extensions have the potential to be invalid if incorrectly defined.

1. The Schema must already be defined.
2. Any non-repeatable directives provided must not already apply to the previous
   Schema.

## Types

TypeDefinition :

- ScalarTypeDefinition
- ObjectTypeDefinition
- InterfaceTypeDefinition
- UnionTypeDefinition
- EnumTypeDefinition
- InputObjectTypeDefinition

The fundamental unit of any GraphQL Schema is the type. There are six kinds of
named type definitions in GraphQL, and two wrapping types.

The most basic type is a `Scalar`. A scalar represents a primitive value, like a
string or an integer. Oftentimes, the possible responses for a scalar field are
enumerable. GraphQL offers an `Enum` type in those cases, where the type
specifies the space of valid responses.

Scalars and Enums form the leaves in response trees; the intermediate levels are
`Object` types, which define a set of fields, where each field is another type
in the system, allowing the definition of arbitrary type hierarchies.

GraphQL supports two abstract types: interfaces and unions.

An `Interface` defines a list of fields; `Object` types and other Interface
types which implement this Interface are guaranteed to implement those fields.
Whenever a field claims it will return an Interface type, it will return a valid
implementing Object type during execution.

A `Union` defines a list of possible types; similar to interfaces, whenever the
type system claims a union will be returned, one of the possible types will be
returned.

Finally, oftentimes it is useful to provide complex structs as inputs to GraphQL
field arguments or variables; the `Input Object` type allows the schema to
define exactly what data is expected.

### Wrapping Types

All of the types so far are assumed to be both nullable and singular: e.g. a
scalar string returns either null or a singular string.

A GraphQL schema may describe that a field represents a list of another type;
the `List` type is provided for this reason, and wraps another type.

Similarly, the `Non-Null` type wraps another type, and denotes that the
resulting value will never be {null} (and that an _execution error_ cannot
result in a {null} value).

These two types are referred to as "wrapping types"; non-wrapping types are
referred to as "named types". A wrapping type has an underlying named type,
found by continually unwrapping the type until a named type is found.

### Input and Output Types

Types are used throughout GraphQL to describe both the values accepted as input
to arguments and variables as well as the values output by fields. These two
uses categorize types as _input types_ and _output types_. Some kinds of types,
like Scalar and Enum types, can be used as both input types and output types;
other kinds of types can only be used in one or the other. Input Object types
can only be used as input types. Object, Interface, and Union types can only be
used as output types. Lists and Non-Null types may be used as input types or
output types depending on how the wrapped type may be used.

IsInputType(type):

- If {type} is a List type or Non-Null type:
  - Let {unwrappedType} be the unwrapped type of {type}.
  - Return {IsInputType(unwrappedType)}.
- If {type} is a Scalar, Enum, or Input Object type:
  - Return {true}.
- Return {false}.

IsOutputType(type):

- If {type} is a List type or Non-Null type:
  - Let {unwrappedType} be the unwrapped type of {type}.
  - Return {IsOutputType(unwrappedType)}.
- If {type} is a Scalar, Object, Interface, Union, or Enum type:
  - Return {true}.
- Return {false}.

### Type Extensions

TypeExtension :

- ScalarTypeExtension
- ObjectTypeExtension
- InterfaceTypeExtension
- UnionTypeExtension
- EnumTypeExtension
- InputObjectTypeExtension

Type extensions are used to represent a GraphQL type which has been extended
from some previous type. For example, this might be used by a local service to
represent additional fields a GraphQL client only accesses locally.

## Scalars

ScalarTypeDefinition : Description? scalar Name Directives[Const]?

Scalar types represent primitive leaf values in a GraphQL type system. GraphQL
responses take the form of a hierarchical tree; the leaves of this tree are
typically GraphQL Scalar types (but may also be Enum types or {null} values).

GraphQL provides a number of built-in scalars which are fully defined in the
sections below, however type systems may also add additional custom scalars to
introduce additional semantic meaning.

**Built-in Scalars**

GraphQL specifies a basic set of well-defined Scalar types: {Int}, {Float},
{String}, {Boolean}, and {ID}. A GraphQL framework should support all of these
types, and a GraphQL service which provides a type by these names must adhere to
the behavior described for them in this document. As an example, a service must
not include a type called {Int} and use it to represent 64-bit numbers,
internationalization information, or anything other than what is defined in this
document.

When returning the set of types from the `__Schema` introspection type, all
referenced built-in scalars must be included. If a built-in scalar type is not
referenced anywhere in a schema (there is no field, argument, or input field of
that type) then it must not be included.

When representing a GraphQL schema using the type system definition language,
all built-in scalars must be omitted for brevity.

**Custom Scalars**

GraphQL services may use custom scalar types in addition to the built-in
scalars. For example, a GraphQL service could define a scalar called `UUID`
which, while serialized as a string, conforms to
[RFC 4122](https://tools.ietf.org/html/rfc4122). When querying a field of type
`UUID`, you can then rely on the ability to parse the result with an RFC 4122
compliant parser. Another example of a potentially useful custom scalar is
`URL`, which serializes as a string, but is guaranteed by the service to be a
valid URL.

:: When defining a custom scalar, GraphQL services should provide a _scalar
specification URL_ via the `@specifiedBy` directive or the `specifiedByURL`
introspection field. This URL must link to a human-readable specification of the
data format, serialization, and coercion rules for the scalar.

For example, a GraphQL service providing a `UUID` scalar may link to RFC 4122,
or some custom document defining a reasonable subset of that RFC. If a _scalar
specification URL_ is present, systems and tools that are aware of it should
conform to its described rules.

```graphql example
scalar UUID @specifiedBy(url: "https://tools.ietf.org/html/rfc4122")
scalar URL @specifiedBy(url: "https://tools.ietf.org/html/rfc3986")
scalar DateTime
  @specifiedBy(url: "https://scalars.graphql.org/andimarek/date-time")
```

Custom *scalar specification URL*s should provide a single, stable format to
avoid ambiguity. If the linked specification is in flux, the service should link
to a fixed version rather than to a resource which might change.

Note: Some community-maintained custom scalar specifications are hosted at
[scalars.graphql.org](https://scalars.graphql.org/).

Custom *scalar specification URL*s should not be changed once defined. Doing so
would likely disrupt tooling or could introduce breaking changes within the
linked specification's contents.

Built-in scalar types must not provide a _scalar specification URL_ as they are
specified by this document.

Note: Custom scalars should also summarize the specified format and provide
examples in their description; see the GraphQL scalars
[implementation guide](https://scalars.graphql.org/implementation-guide) for
more guidance.

**Result Coercion and Serialization**

A GraphQL service, when preparing a field of a given scalar type, must uphold
the contract the scalar type describes, either by coercing the value or
producing an _execution error_ if a value cannot be coerced or if coercion may
result in data loss.

A GraphQL service may decide to allow coercing different internal types to the
expected return type. For example when coercing a field of type {Int} a boolean
{true} value may produce {1} or a string value {"123"} may be parsed as base-10
{123}. However if internal type coercion cannot be reasonably performed without
losing information, then it must raise an _execution error_.

Since this coercion behavior is not observable to clients of the GraphQL
service, the precise rules of coercion are left to the implementation. The only
requirement is that the service must yield values which adhere to the expected
Scalar type.

GraphQL scalars are serialized according to the serialization format being used.
There may be a most appropriate serialized primitive for each given scalar type,
and the service should produce each primitive where appropriate.

See [Serialization Format](#sec-Serialization-Format) for more detailed
information on the serialization of scalars in common JSON and other formats.

**Input Coercion**

If a GraphQL service expects a scalar type as input to an argument, coercion is
observable and the rules must be well defined. If an input value does not match
a coercion rule, a _request error_ must be raised (input values are validated
before execution begins).

GraphQL has different constant literals to represent integer and floating-point
input values, and coercion rules may apply differently depending on which type
of input value is encountered. GraphQL may be parameterized by variables, the
values of which are often serialized when sent over a transport like HTTP. Since
some common serializations (e.g. JSON) do not discriminate between integer and
floating-point values, they are interpreted as an integer input value if they
have an empty fractional part (e.g. `1.0`) and otherwise as floating-point input
value.

For all types below, with the exception of Non-Null, if the explicit value
{null} is provided, then the result of input coercion is {null}.

### Int

The Int scalar type represents a signed 32-bit numeric non-fractional value.
Response formats that support a 32-bit integer or a number type should use that
type to represent this scalar.

**Result Coercion**

Fields returning the type {Int} expect to encounter 32-bit integer internal
values.

GraphQL services may coerce non-integer internal values to integers when
reasonable without losing information, otherwise they must raise an _execution
error_. Examples of this may include returning `1` for the floating-point number
`1.0`, or returning `123` for the string `"123"`. In scenarios where coercion
may lose data, raising an execution error is more appropriate. For example, a
floating-point number `1.2` should raise an execution error instead of being
truncated to `1`.

If the integer internal value represents a value less than -2<sup>31</sup> or
greater than or equal to 2<sup>31</sup>, an _execution error_ should be raised.

**Input Coercion**

When expected as an input type, only integer input values are accepted. All
other input values, including strings with numeric content, must raise a request
error indicating an incorrect type. If the integer input value represents a
value less than -2<sup>31</sup> or greater than or equal to 2<sup>31</sup>, a
_request error_ should be raised.

Note: Numeric integer values larger than 32-bit should either use String or a
custom-defined Scalar type, as not all platforms and transports support encoding
integer numbers larger than 32-bit.

### Float

The Float scalar type represents signed double-precision finite values as
specified by [IEEE 754](https://en.wikipedia.org/wiki/IEEE_floating_point).
Response formats that support an appropriate double-precision number type should
use that type to represent this scalar.

**Result Coercion**

Fields returning the type {Float} expect to encounter double-precision
floating-point internal values.

GraphQL services may coerce non-floating-point internal values to {Float} when
reasonable without losing information, otherwise they must raise an _execution
error_. Examples of this may include returning `1.0` for the integer number `1`,
or `123.0` for the string `"123"`.

Non-finite floating-point internal values ({NaN} and {Infinity}) cannot be
coerced to {Float} and must raise an _execution error_.

**Input Coercion**

When expected as an input type, both integer and float input values are
accepted. Integer input values are coerced to Float by adding an empty
fractional part, for example `1.0` for the integer input value `1`. All other
input values, including strings with numeric content, must raise a _request
error_ indicating an incorrect type. If the input value otherwise represents a
value not representable by finite IEEE 754 (e.g. {NaN}, {Infinity}, or a value
outside the available precision), a _request error_ must be raised.

### String

The String scalar type represents textual data, represented as a sequence of
Unicode code points. The String type is most often used by GraphQL to represent
free-form human-readable text. How the String is encoded internally (for example
UTF-8) is left to the service implementation. All response serialization formats
must support a string representation (for example, JSON Unicode strings), and
that representation must be used to serialize this type.

**Result Coercion**

Fields returning the type {String} expect to encounter Unicode string values.

GraphQL services may coerce non-string raw values to {String} when reasonable
without losing information, otherwise they must raise an _execution error_.
Examples of this may include returning the string `"true"` for a boolean true
value, or the string `"1"` for the integer `1`.

**Input Coercion**

When expected as an input type, only valid Unicode string input values are
accepted. All other input values must raise a _request error_ indicating an
incorrect type.

### Boolean

The Boolean scalar type represents `true` or `false`. Response formats should
use a built-in boolean type if supported; otherwise, they should use their
representation of the integers `1` and `0`.

**Result Coercion**

Fields returning the type {Boolean} expect to encounter boolean internal values.

GraphQL services may coerce non-boolean raw values to {Boolean} when reasonable
without losing information, otherwise they must raise an _execution error_.
Examples of this may include returning `true` for non-zero numbers.

**Input Coercion**

When expected as an input type, only boolean input values are accepted. All
other input values must raise a _request error_ indicating an incorrect type.

### ID

The ID scalar type represents a unique identifier, often used to refetch an
object or as the key for a cache. The ID type is serialized in the same way as a
{String}; however, it is not intended to be human-readable. While it is often
numeric, it must always serialize as a {String}.

**Result Coercion**

GraphQL is agnostic to ID format, and serializes to string to ensure consistency
across many formats ID could represent, from small auto-increment numbers, to
large 128-bit random numbers, to base64 encoded values, or string values of a
format like [GUID](https://en.wikipedia.org/wiki/Globally_unique_identifier).

GraphQL services should coerce as appropriate given the ID formats they expect.
When coercion is not possible they must raise an _execution error_.

**Input Coercion**

When expected as an input type, any string (such as `"4"`) or integer (such as
`4` or `-4`) input value should be coerced to ID as appropriate for the ID
formats a given GraphQL service expects. Any other input value, including float
input values (such as `4.0`), must raise a _request error_ indicating an
incorrect type.

### Scalar Extensions

ScalarTypeExtension :

- extend scalar Name Directives[Const]

Scalar type extensions are used to represent a scalar type which has been
extended from some previous scalar type. For example, this might be used by a
GraphQL tool or service which adds directives to an existing scalar.

**Type Validation**

Scalar type extensions have the potential to be invalid if incorrectly defined.

1. The named type must already be defined and must be a Scalar type.
2. Any non-repeatable directives provided must not already apply to the previous
   Scalar type.

## Objects

ObjectTypeDefinition :

- Description? type Name ImplementsInterfaces? Directives[Const]?
  FieldsDefinition
- Description? type Name ImplementsInterfaces? Directives[Const]? [lookahead !=
  `{`]

ImplementsInterfaces :

- ImplementsInterfaces & NamedType
- implements `&`? NamedType

FieldsDefinition : { FieldDefinition+ }

FieldDefinition : Description? Name ArgumentsDefinition? : Type
Directives[Const]?

GraphQL operations are hierarchical and composed, describing a tree of
information. While Scalar types describe the leaf values of these hierarchical
operations, Objects describe the intermediate levels.

GraphQL Objects represent a list of named fields, each of which yields a value
of a specific type. Object values should be serialized as ordered maps, where
the selected field names (or aliases) are the keys and the result of evaluating
the field is the value, ordered by the order in which they appear in the
_selection set_.

All fields defined within an Object type must not have a name which begins with
{"\_\_"} (two underscores), as this is used exclusively by GraphQL's
introspection system.

For example, a type `Person` could be described as:

```graphql example
type Person {
  name: String
  age: Int
  picture: Url
}
```

Where `name` is a field that will yield a {String} value, and `age` is a field
that will yield an {Int} value, and `picture` is a field that will yield a `Url`
value.

A query of an object value must select at least one field. This selection of
fields will yield an ordered map containing exactly the subset of the object
queried, which should be represented in the order in which they were queried.
Only fields that are declared on the object type may validly be queried on that
object.

For example, selecting all the fields of `Person`:

```graphql example
{
  name
  age
  picture
}
```

Would yield the object:

```json example
{
  "name": "Mark Zuckerberg",
  "age": 30,
  "picture": "http://some.cdn/picture.jpg"
}
```

While selecting a subset of fields:

```graphql example
{
  age
  name
}
```

Must only yield exactly that subset:

```json example
{
  "age": 30,
  "name": "Mark Zuckerberg"
}
```

A field of an Object type may be a Scalar, Enum, another Object type, an
Interface, or a Union. Additionally, it may be any wrapping type whose
underlying base type is one of those five.

For example, the `Person` type might include a `relationship`:

```graphql example
type Person {
  name: String
  age: Int
  picture: Url
  relationship: Person
}
```

Valid operations must supply a _selection set_ for every field whose return type
is an object type, so this operation is not valid:

```graphql counter-example
{
  name
  relationship
}
```

However, this example is valid:

```graphql example
{
  name
  relationship {
    name
  }
}
```

And will yield the subset of each object type queried:

```json example
{
  "name": "Mark Zuckerberg",
  "relationship": {
    "name": "Priscilla Chan"
  }
}
```

**Field Ordering**

When querying an Object, the resulting mapping of fields are conceptually
ordered in the same order in which they were encountered during execution,
excluding fragments for which the type does not apply and fields or fragments
that are skipped via `@skip` or `@include` directives. This ordering is
correctly produced when using the {CollectFields()} algorithm.

Response serialization formats capable of representing ordered maps should
maintain this ordering. Serialization formats which can only represent unordered
maps (such as JSON) should retain this order textually. That is, if two fields
`{foo, bar}` were queried in that order, the resulting JSON serialization should
contain `{"foo": "...", "bar": "..."}` in the same order.

Producing a response where fields are represented in the same order in which
they appear in the request improves human readability during debugging and
enables more efficient parsing of responses if the order of properties can be
anticipated.

If a fragment is spread before other fields, the fields that fragment specifies
occur in the response before the following fields.

```graphql example
{
  foo
  ...Frag
  qux
}

fragment Frag on Query {
  bar
  baz
}
```

Produces the ordered result:

```json example
{
  "foo": 1,
  "bar": 2,
  "baz": 3,
  "qux": 4
}
```

If a field is queried multiple times in a selection, it is ordered by the first
time it is encountered. However fragments for which the type does not apply do
not affect ordering.

```graphql example
{
  foo
  ...Ignored
  ...Matching
  bar
}

fragment Ignored on UnknownType {
  qux
  baz
}

fragment Matching on Query {
  bar
  qux
  foo
}
```

Produces the ordered result:

```json example
{
  "foo": 1,
  "bar": 2,
  "qux": 3
}
```

Also, if directives result in fields being excluded, they are not considered in
the ordering of fields.

```graphql example
{
  foo @skip(if: true)
  bar
  foo
}
```

Produces the ordered result:

```json example
{
  "bar": 1,
  "foo": 2
}
```

**Result Coercion**

Determining the result of coercing an object is the heart of the GraphQL
executor, see [Value Completion](#sec-Value-Completion).

**Input Coercion**

Objects are never valid inputs.

**Type Validation**

Object types have the potential to be invalid if incorrectly defined. This set
of rules must be adhered to by every Object type in a GraphQL schema.

1. An Object type must define one or more fields.
2. For each field of an Object type:
   1. The field must have a unique name within that Object type; no two fields
      may share the same name.
   2. The field must not have a name which begins with the characters {"\_\_"}
      (two underscores).
   3. The field must return a type where {IsOutputType(fieldType)} returns
      {true}.
   4. For each argument of the field:
      1. The argument must not have a name which begins with the characters
         {"\_\_"} (two underscores).
      2. The argument must have a unique name within that field; no two
         arguments may share the same name.
      3. The argument must accept a type where {IsInputType(argumentType)}
         returns {true}.
      4. If argument type is Non-Null and a default value is not defined:
         1. The `@deprecated` directive must not be applied to this argument.
      5. If the argument has a default value it must be compatible with
         {argumentType} as per the coercion rules for that type.
3. An object type may declare that it implements one or more unique interfaces.
4. An object type must be a super-set of all interfaces it implements:
   1. Let this object type be {objectType}.
   2. For each interface declared implemented as {interfaceType},
      {IsValidImplementation(objectType, interfaceType)} must be {true}.

IsValidImplementation(type, implementedType):

1.  If {implementedType} declares it implements any interfaces, {type} must also
    declare it implements those interfaces.
2.  {type} must include a field of the same name for every field defined in
    {implementedType}.
    1. Let {field} be that named field on {type}.
    2. Let {implementedField} be that named field on {implementedType}.
    3. {field} must include an argument of the same name for every argument
       defined in {implementedField}.
       1. That named argument on {field} must accept the same type (invariant)
          as that named argument on {implementedField}.
    4. {field} may include additional arguments not defined in
       {implementedField}, but any additional argument must not be required,
       e.g. must not be of a non-nullable type.
    5. {field} must return a type which is equal to or a sub-type of (covariant)
       the return type of {implementedField} field's return type:
       1. Let {fieldType} be the return type of {field}.
       2. Let {implementedFieldType} be the return type of {implementedField}.
       3. {IsValidImplementationFieldType(fieldType, implementedFieldType)} must
          be {true}.
    6. If {field} is deprecated then {implementedField} must also be deprecated.

IsValidImplementationFieldType(fieldType, implementedFieldType):

1. If {fieldType} is a Non-Null type:
   1. Let {nullableType} be the unwrapped nullable type of {fieldType}.
   2. Let {implementedNullableType} be the unwrapped nullable type of
      {implementedFieldType} if it is a Non-Null type, otherwise let it be
      {implementedFieldType} directly.
   3. Return {IsValidImplementationFieldType(nullableType,
      implementedNullableType)}.
2. If {fieldType} is a List type and {implementedFieldType} is also a List type:
   1. Let {itemType} be the unwrapped item type of {fieldType}.
   2. Let {implementedItemType} be the unwrapped item type of
      {implementedFieldType}.
   3. Return {IsValidImplementationFieldType(itemType, implementedItemType)}.
3. Return {IsSubType(fieldType, implementedFieldType)}.

IsSubType(possibleSubType, superType):

1. If {possibleSubType} is the same type as {superType} then return {true}.
2. If {possibleSubType} is an Object type and {superType} is a Union type and
   {possibleSubType} is a possible type of {superType} then return {true}.
3. If {possibleSubType} is an Object or Interface type and {superType} is an
   Interface type and {possibleSubType} declares it implements {superType} then
   return {true}.
4. Otherwise return {false}.

### Field Arguments

ArgumentsDefinition : ( InputValueDefinition+ )

InputValueDefinition : Description? Name : Type DefaultValue? Directives[Const]?

Object fields are conceptually functions which yield values. Occasionally object
fields can accept arguments to further specify the return value. Object field
arguments are defined as a list of all possible argument names and their
expected input types.

All arguments defined within a field must not have a name which begins with
{"\_\_"} (two underscores), as this is used exclusively by GraphQL's
introspection system.

For example, a `Person` type with a `picture` field could accept an argument to
determine what size of an image to return.

```graphql example
type Person {
  name: String
  picture(size: Int): Url
}
```

Operations can optionally specify arguments to their fields to provide these
arguments.

This example operation:

```graphql example
{
  name
  picture(size: 600)
}
```

May return the result:

```json example
{
  "name": "Mark Zuckerberg",
  "picture": "http://some.cdn/picture_600.jpg"
}
```

The type of an object field argument must be an input type (any type except an
Object, Interface, or Union type).

### Field Deprecation

Fields in an object may be marked as deprecated as deemed necessary by the
application. It is still legal to include these fields in a _selection set_ (to
ensure existing clients are not broken by the change), but the fields should be
appropriately treated in documentation and tooling.

When using the type system definition language, `@deprecated` directives are
used to indicate that a field is deprecated:

```graphql example
type ExampleType {
  oldField: String @deprecated
}
```

### Object Extensions

ObjectTypeExtension :

- extend type Name ImplementsInterfaces? Directives[Const]? FieldsDefinition
- extend type Name ImplementsInterfaces? Directives[Const] [lookahead != `{`]
- extend type Name ImplementsInterfaces [lookahead != `{`]

Object type extensions are used to represent a type which has been extended from
some previous type. For example, this might be used to represent local data, or
by a GraphQL service which is itself an extension of another GraphQL service.

In this example, a local data field is added to a `Story` type:

```graphql example
extend type Story {
  isHiddenLocally: Boolean
}
```

Object type extensions may choose not to add additional fields, instead only
adding interfaces or directives.

In this example, a directive is added to a `User` type without adding fields:

```graphql example
extend type User @addedDirective
```

**Type Validation**

Object type extensions have the potential to be invalid if incorrectly defined.

1. The named type must already be defined and must be an Object type.
2. The fields of an Object type extension must have unique names; no two fields
   may share the same name.
3. Any fields of an Object type extension must not be already defined on the
   previous Object type.
4. Any non-repeatable directives provided must not already apply to the previous
   Object type.
5. Any interfaces provided must not be already implemented by the previous
   Object type.
6. The resulting extended object type must be a super-set of all interfaces it
   implements.

## Interfaces

InterfaceTypeDefinition :

- Description? interface Name ImplementsInterfaces? Directives[Const]?
  FieldsDefinition
- Description? interface Name ImplementsInterfaces? Directives[Const]?
  [lookahead != `{`]

GraphQL interfaces represent a list of named fields and their arguments. GraphQL
objects and interfaces can then implement these interfaces which requires the
implementing type to define all fields defined by those interfaces.

Fields on a GraphQL interface have the same rules as fields on a GraphQL object;
their type can be Scalar, Object, Enum, Interface, or Union, or any wrapping
type whose base type is one of those five.

For example, an interface `NamedEntity` may describe a required field and types
such as `Person` or `Business` may then implement this interface to guarantee
this field will always exist.

Types may also implement multiple interfaces. For example, `Business` implements
both the `NamedEntity` and `ValuedEntity` interfaces in the example below.

```graphql example
interface NamedEntity {
  name: String
}

interface ValuedEntity {
  value: Int
}

type Person implements NamedEntity {
  name: String
  age: Int
}

type Business implements NamedEntity & ValuedEntity {
  name: String
  value: Int
  employeeCount: Int
}
```

Fields which yield an interface are useful when one of many Object types are
expected, but some fields should be guaranteed.

To continue the example, a `Contact` might refer to `NamedEntity`.

```graphql example
type Contact {
  entity: NamedEntity
  phoneNumber: String
  address: String
}
```

This allows us to write a _selection set_ for a `Contact` that can select the
common fields.

```graphql example
{
  entity {
    name
  }
  phoneNumber
}
```

When selecting fields on an interface type, only those fields declared on the
interface may be queried. In the above example, `entity` returns a
`NamedEntity`, and `name` is defined on `NamedEntity`, so it is valid. However,
the following would not be a valid selection set against `Contact`:

```graphql counter-example
{
  entity {
    name
    age
  }
  phoneNumber
}
```

because `entity` refers to a `NamedEntity`, and `age` is not defined on that
interface. Querying for `age` is only valid when the result of `entity` is a
`Person`; this can be expressed using a fragment or an inline fragment:

```graphql example
{
  entity {
    name
    ... on Person {
      age
    }
  }
  phoneNumber
}
```

**Interfaces Implementing Interfaces**

When defining an interface that implements another interface, the implementing
interface must define each field that is specified by the implemented interface.
For example, the interface Resource must define the field id to implement the
Node interface:

```raw graphql example
interface Node {
  id: ID!
}

interface Resource implements Node {
  id: ID!
  url: String
}
```

Transitively implemented interfaces (interfaces implemented by the interface
that is being implemented) must also be defined on an implementing type or
interface. For example, `Image` cannot implement `Resource` without also
implementing `Node`:

```raw graphql example
interface Node {
  id: ID!
}

interface Resource implements Node {
  id: ID!
  url: String
}

interface Image implements Resource & Node {
  id: ID!
  url: String
  thumbnail: String
}
```

Interface definitions must not contain cyclic references nor implement
themselves. This example is invalid because `Node` and `Named` implement
themselves and each other:

```graphql counter-example
interface Node implements Named & Node {
  id: ID!
  name: String
}

interface Named implements Node & Named {
  id: ID!
  name: String
}
```

**Result Coercion**

The interface type should have some way of determining which object a given
result corresponds to. Once it has done so, the result coercion of the interface
is the same as the result coercion of the object.

**Input Coercion**

Interfaces are never valid inputs.

**Type Validation**

Interface types have the potential to be invalid if incorrectly defined.

1. An Interface type must define one or more fields.
2. For each field of an Interface type:
   1. The field must have a unique name within that Interface type; no two
      fields may share the same name.
   2. The field must not have a name which begins with the characters {"\_\_"}
      (two underscores).
   3. The field must return a type where {IsOutputType(fieldType)} returns
      {true}.
   4. For each argument of the field:
      1. The argument must not have a name which begins with the characters
         {"\_\_"} (two underscores).
      2. The argument must have a unique name within that field; no two
         arguments may share the same name.
      3. The argument must accept a type where {IsInputType(argumentType)}
         returns {true}.
3. An interface type may declare that it implements one or more unique
   interfaces, but may not implement itself.
4. An interface type must be a super-set of all interfaces it implements:
   1. Let this interface type be {implementingType}.
   2. For each interface declared implemented as {implementedType},
      {IsValidImplementation(implementingType, implementedType)} must be {true}.

### Interface Extensions

InterfaceTypeExtension :

- extend interface Name ImplementsInterfaces? Directives[Const]?
  FieldsDefinition
- extend interface Name ImplementsInterfaces? Directives[Const] [lookahead !=
  `{`]
- extend interface Name ImplementsInterfaces [lookahead != `{`]

Interface type extensions are used to represent an interface which has been
extended from some previous interface. For example, this might be used to
represent common local data on many types, or by a GraphQL service which is
itself an extension of another GraphQL service.

In this example, an extended data field is added to a `NamedEntity` type along
with the types which implement it:

```graphql example
extend interface NamedEntity {
  nickname: String
}

extend type Person {
  nickname: String
}

extend type Business {
  nickname: String
}
```

Interface type extensions may choose not to add additional fields, instead only
adding directives.

In this example, a directive is added to a `NamedEntity` type without adding
fields:

```graphql example
extend interface NamedEntity @addedDirective
```

**Type Validation**

Interface type extensions have the potential to be invalid if incorrectly
defined.

1. The named type must already be defined and must be an Interface type.
2. The fields of an Interface type extension must have unique names; no two
   fields may share the same name.
3. Any fields of an Interface type extension must not be already defined on the
   previous Interface type.
4. Any Object or Interface type which implemented the previous Interface type
   must also be a super-set of the fields of the Interface type extension (which
   may be due to Object type extension).
5. Any non-repeatable directives provided must not already apply to the previous
   Interface type.
6. The resulting extended Interface type must be a super-set of all Interfaces
   it implements.

## Unions

UnionTypeDefinition : Description? union Name Directives[Const]?
UnionMemberTypes?

UnionMemberTypes :

- UnionMemberTypes | NamedType
- = `|`? NamedType

GraphQL Unions represent an object that could be one of a list of GraphQL Object
types, but provides for no guaranteed fields between those types. They also
differ from interfaces in that Object types declare what interfaces they
implement, but are not aware of what unions contain them.

With interfaces and objects, only those fields defined on the type can be
queried directly; to query other fields on an interface, typed fragments must be
used. This is the same as for unions, but unions do not define any fields, so
**no** fields may be queried on this type without the use of type refining
fragments or inline fragments (with the exception of the meta-field
{\_\_typename}).

For example, we might define the following types:

```graphql example
union SearchResult = Photo | Person

type Person {
  name: String
  age: Int
}

type Photo {
  height: Int
  width: Int
}

type SearchQuery {
  firstSearchResult: SearchResult
}
```

In this example, a query operation wants the name if the result was a Person,
and the height if it was a photo. However because a union itself defines no
fields, this could be ambiguous and is invalid.

```graphql counter-example
{
  firstSearchResult {
    name
    height
  }
}
```

A valid operation includes typed fragments (in this example, inline fragments):

```graphql example
{
  firstSearchResult {
    ... on Person {
      name
    }
    ... on Photo {
      height
    }
  }
}
```

Union members may be defined with an optional leading `|` character to aid
formatting when representing a longer list of possible types:

```raw graphql example
union SearchResult =
  | Photo
  | Person
```

**Result Coercion**

The union type should have some way of determining which object a given result
corresponds to. Once it has done so, the result coercion of the union is the
same as the result coercion of the object.

**Input Coercion**

Unions are never valid inputs.

**Type Validation**

Union types have the potential to be invalid if incorrectly defined.

1. A Union type must include one or more unique member types.
2. The member types of a Union type must all be Object base types; Scalar,
   Interface and Union types must not be member types of a Union. Similarly,
   wrapping types must not be member types of a Union.

### Union Extensions

UnionTypeExtension :

- extend union Name Directives[Const]? UnionMemberTypes
- extend union Name Directives[Const]

Union type extensions are used to represent a union type which has been extended
from some previous union type. For example, this might be used to represent
additional local data, or by a GraphQL service which is itself an extension of
another GraphQL service.

**Type Validation**

Union type extensions have the potential to be invalid if incorrectly defined.

1. The named type must already be defined and must be a Union type.
2. The member types of a Union type extension must all be Object base types;
   Scalar, Interface and Union types must not be member types of a Union.
   Similarly, wrapping types must not be member types of a Union.
3. All member types of a Union type extension must be unique.
4. All member types of a Union type extension must not already be a member of
   the previous Union type.
5. Any non-repeatable directives provided must not already apply to the previous
   Union type.

## Enums

EnumTypeDefinition :

- Description? enum Name Directives[Const]? EnumValuesDefinition
- Description? enum Name Directives[Const]? [lookahead != `{`]

EnumValuesDefinition : { EnumValueDefinition+ }

EnumValueDefinition : Description? EnumValue Directives[Const]?

GraphQL Enum types, like Scalar types, also represent leaf values in a GraphQL
type system. However Enum types describe the set of possible values.

Enums are not references for a numeric value, but are unique values in their own
right. They may serialize as a string: the name of the represented value.

In this example, an Enum type called `Direction` is defined:

```graphql example
enum Direction {
  NORTH
  EAST
  SOUTH
  WEST
}
```

**Result Coercion**

GraphQL services must return one of the defined set of possible values. If a
reasonable coercion is not possible they must raise an _execution error_.

**Input Coercion**

GraphQL has a constant literal to represent enum input values. GraphQL string
literals must not be accepted as an enum input and instead raise a request
error.

Variable transport serializations which have a different representation for
non-string symbolic values (for example,
[EDN](https://github.com/edn-format/edn)) should only allow such values as enum
input values. Otherwise, for most transport serializations that do not, strings
may be interpreted as the enum input value with the same name.

**Type Validation**

Enum types have the potential to be invalid if incorrectly defined.

1. An Enum type must define one or more unique enum values.

### Enum Extensions

EnumTypeExtension :

- extend enum Name Directives[Const]? EnumValuesDefinition
- extend enum Name Directives[Const] [lookahead != `{`]

Enum type extensions are used to represent an enum type which has been extended
from some previous enum type. For example, this might be used to represent
additional local data, or by a GraphQL service which is itself an extension of
another GraphQL service.

**Type Validation**

Enum type extensions have the potential to be invalid if incorrectly defined.

1. The named type must already be defined and must be an Enum type.
2. All values of an Enum type extension must be unique.
3. All values of an Enum type extension must not already be a value of the
   previous Enum.
4. Any non-repeatable directives provided must not already apply to the previous
   Enum type.

## Input Objects

InputObjectTypeDefinition :

- Description? input Name Directives[Const]? InputFieldsDefinition
- Description? input Name Directives[Const]? [lookahead != `{`]

InputFieldsDefinition : { InputValueDefinition+ }

Fields may accept arguments to configure their behavior. These inputs are often
scalars or enums, but they sometimes need to represent more complex values.

:: A GraphQL _Input Object_ defines a set of input fields; the input fields are
scalars, enums, other input objects, or any wrapping type whose underlying base
type is one of those three. This allows arguments to accept arbitrarily complex
structs.

In this example, an Input Object called `Point2D` describes `x` and `y` inputs:

```graphql example
input Point2D {
  x: Float
  y: Float
}
```

Note: The GraphQL Object type ({ObjectTypeDefinition}) defined above is
inappropriate for re-use here, because Object types can contain fields that
define arguments or contain references to interfaces and unions, neither of
which is appropriate for use as an input argument. For this reason, input
objects have a separate type in the system.

**Circular References**

Input Objects are allowed to reference other Input Objects as field types. A
circular reference occurs when an Input Object references itself either directly
or through referenced Input Objects.

Circular references are generally allowed, however they may not be defined as an
unbroken chain of Non-Null singular fields. Such Input Objects are invalid
because there is no way to provide a legal value for them.

This example of a circularly-referenced input type is valid as the field `self`
may be omitted or the value {null}.

```graphql example
input Example {
  self: Example
  value: String
}
```

This example is also valid as the field `self` may be an empty List.

```graphql example
input Example {
  self: [Example!]!
  value: String
}
```

This example of a circularly-referenced input type is invalid as the field
`self` cannot be provided a finite value.

```graphql counter-example
input Example {
  value: String
  self: Example!
}
```

This example is also invalid, as there is a non-null singular circular reference
via the `First.second` and `Second.first` fields.

```graphql counter-example
input First {
  second: Second!
  value: String
}

input Second {
  first: First!
  value: String
}
```

**Result Coercion**

An input object is never a valid result. Input Object types cannot be the return
type of an Object or Interface field.

**Input Coercion**

The value for an input object should be an input object literal or an unordered
map supplied by a variable, otherwise a _request error_ must be raised. In
either case, the input object literal or unordered map must not contain any
entries with names not defined by a field of this input object type, otherwise a
request error must be raised.

The result of coercion is an unordered map with an entry for each field both
defined by the input object type and for which a value exists. The resulting map
is constructed with the following rules:

- If no value is provided for a defined input object field and that field
  definition provides a default value, the result of coercing the default value
  according to the coercion rules of the input field type should be used. If no
  default value is provided and the input object field's type is non-null, an
  error should be raised. Otherwise, if the field is not required, then no entry
  is added to the coerced unordered map.

- If the value {null} was provided for an input object field, and the field's
  type is not a non-null type, an entry in the coerced unordered map is given
  the value {null}. In other words, there is a semantic difference between the
  explicitly provided value {null} versus having not provided a value.

- If a literal value is provided for an input object field, an entry in the
  coerced unordered map is given the result of coercing that value according to
  the input coercion rules for the type of that field.

- If a variable is provided for an input object field, the runtime value of that
  variable must be used. If the runtime value is {null} and the field type is
  non-null, an _execution error_ must be raised. If no runtime value is
  provided, the variable definition's default value should be used. If the
  variable definition does not provide a default value, the input object field
  definition's default value should be used.

Following are examples of input coercion for an input object type with a
`String` field `a` and a required (non-null) `Int!` field `b`:

```graphql example
input ExampleInputObject {
  a: String
  b: Int!
}
```

| Literal Value            | Variables               | Coerced Value                        |
| ------------------------ | ----------------------- | ------------------------------------ |
| `{ a: "abc", b: 123 }`   | `{}`                    | `{ a: "abc", b: 123 }`               |
| `{ a: null, b: 123 }`    | `{}`                    | `{ a: null, b: 123 }`                |
| `{ b: 123 }`             | `{}`                    | `{ b: 123 }`                         |
| `{ a: $var, b: 123 }`    | `{ var: null }`         | `{ a: null, b: 123 }`                |
| `{ a: $var, b: 123 }`    | `{}`                    | `{ b: 123 }`                         |
| `{ b: $var }`            | `{ var: 123 }`          | `{ b: 123 }`                         |
| `$var`                   | `{ var: { b: 123 } }`   | `{ b: 123 }`                         |
| `"abc123"`               | `{}`                    | Error: Incorrect value               |
| `$var`                   | `{ var: "abc123" }`     | Error: Incorrect value               |
| `{ a: "abc", b: "123" }` | `{}`                    | Error: Incorrect value for field {b} |
| `{ a: "abc" }`           | `{}`                    | Error: Missing required field {b}    |
| `{ b: $var }`            | `{}`                    | Error: Missing required field {b}.   |
| `$var`                   | `{ var: { a: "abc" } }` | Error: Missing required field {b}    |
| `{ a: "abc", b: null }`  | `{}`                    | Error: {b} must be non-null.         |
| `{ b: $var }`            | `{ var: null }`         | Error: {b} must be non-null.         |
| `{ b: 123, c: "xyz" }`   | `{}`                    | Error: Unexpected field {c}          |

**Type Validation**

1. An Input Object type must define one or more input fields.
2. For each input field of an Input Object type:
   1. The input field must have a unique name within that Input Object type; no
      two input fields may share the same name.
   2. The input field must not have a name which begins with the characters
      {"\_\_"} (two underscores).
   3. The input field must accept a type where {IsInputType(inputFieldType)}
      returns {true}.
   4. If input field type is Non-Null and a default value is not defined:
      1. The `@deprecated` directive must not be applied to this input field.
   5. If the Input Object is a _OneOf Input Object_ then:
      1. The type of the input field must be nullable.
      2. The input field must not have a default value.
3. If an Input Object references itself either directly or through referenced
   Input Objects, at least one of the fields in the chain of references must be
   either a nullable or a List type.
4. {InputObjectDefaultValueHasCycle(inputObject)} must be {false}.

InputObjectDefaultValueHasCycle(inputObject, defaultValue, visitedFields):

- If {defaultValue} is not provided, initialize it to an empty unordered map.
- If {visitedFields} is not provided, initialize it to the empty set.
- If {defaultValue} is a list:
  - For each {itemValue} in {defaultValue}:
    - If {InputObjectDefaultValueHasCycle(inputObject, itemValue,
      visitedFields)}, return {true}.
- Otherwise, if {defaultValue} is an unordered map:
  - For each field {field} in {inputObject}:
    - If {InputFieldDefaultValueHasCycle(field, defaultValue, visitedFields)},
      return {true}.
- Return {false}.

InputFieldDefaultValueHasCycle(field, defaultValue, visitedFields):

- Assert: {defaultValue} is an unordered map.
- Let {fieldType} be the type of {field}.
- Let {namedFieldType} be the underlying named type of {fieldType}.
- If {namedFieldType} is not an input object type:
  - Return {false}.
- Let {fieldName} be the name of {field}.
- Let {fieldDefaultValue} be the value for {fieldName} in {defaultValue}.
- If {fieldDefaultValue} exists:
  - Return {InputObjectDefaultValueHasCycle(namedFieldType, fieldDefaultValue,
    visitedFields)}.
- Otherwise:
  - Let {fieldDefaultValue} be the default value of {field}.
  - If {fieldDefaultValue} does not exist:
    - Return {false}.
  - If {field} is within {visitedFields}:
    - Return {true}.
  - Let {nextVisitedFields} be a new set containing {field} and everything from
    {visitedFields}.
  - Return {InputObjectDefaultValueHasCycle(namedFieldType, fieldDefaultValue,
    nextVisitedFields)}.

### OneOf Input Objects

:: A _OneOf Input Object_ is a special variant of _Input Object_ where exactly
one field must be set and non-null, all others being omitted. This is useful for
representing situations where an input may be one of many different options.

When using the type system definition language, the [`@oneOf`](#sec--oneOf)
directive is used to indicate that an Input Object is a OneOf Input Object (and
thus requires exactly one of its fields be provided):

```graphql
input UserUniqueCondition @oneOf {
  id: ID
  username: String
  organizationAndEmail: OrganizationAndEmailInput
}
```

In schema introspection, the `__Type.isOneOf` field will return {true} for OneOf
Input Objects, and {false} for all other Input Objects.

**Input Coercion**

The value of a OneOf Input Object, as a variant of Input Object, must also be an
input object literal or an unordered map supplied by a variable, otherwise a
_request error_ must be raised.

- Prior to construction of the coerced map via the input coercion rules of an
  _Input Object_: the value to be coerced must contain exactly one entry and
  that entry must not be {null} or the {null} literal, otherwise a _request
  error_ must be raised.

- All _Input Object_ [input coercion rules](#sec-Input-Objects.Input-Coercion)
  must also apply to a _OneOf Input Object_.

- The resulting coerced map must contain exactly one entry and the value for
  that entry must not be {null}, otherwise an _execution error_ must be raised.

Following are additional examples of input coercion for a OneOf Input Object
type with a `String` member field `a` and an `Int` member field `b`:

```graphql example
input ExampleOneOfInputObject @oneOf {
  a: String
  b: Int
}
```

| Literal Value           | Variables                       | Coerced Value                                       |
| ----------------------- | ------------------------------- | --------------------------------------------------- |
| `{ a: "abc" }`          | `{}`                            | `{ a: "abc" }`                                      |
| `{ b: 123 }`            | `{}`                            | `{ b: 123 }`                                        |
| `$var`                  | `{ var: { a: "abc" } }`         | `{ a: "abc" }`                                      |
| `{ a: null }`           | `{}`                            | Error: Value for member field {a} must be non-null  |
| `$var`                  | `{ var: { a: null } }`          | Error: Value for member field {a} must be non-null  |
| `{ a: $a }`             | `{}`                            | Error: Value for member field {a} must be specified |
| `{ a: "abc", b: 123 }`  | `{}`                            | Error: Exactly one key must be specified            |
| `{ a: 456, b: "xyz" }`  | `{}`                            | Error: Exactly one key must be specified            |
| `$var`                  | `{ var: { a: "abc", b: 123 } }` | Error: Exactly one key must be specified            |
| `{ a: "abc", b: null }` | `{}`                            | Error: Exactly one key must be specified            |
| `{ a: "abc", b: $b }`   | `{}`                            | Error: Exactly one key must be specified            |
| `{ a: $a, b: $b }`      | `{ a: "abc" }`                  | Error: Exactly one key must be specified            |
| `{}`                    | `{}`                            | Error: Exactly one key must be specified            |
| `$var`                  | `{ var: {} }`                   | Error: Exactly one key must be specified            |

### Input Object Extensions

InputObjectTypeExtension :

- extend input Name Directives[Const]? InputFieldsDefinition
- extend input Name Directives[Const] [lookahead != `{`]

Input object type extensions are used to represent an input object type which
has been extended from some previous input object type. For example, this might
be used by a GraphQL service which is itself an extension of another GraphQL
service.

**Type Validation**

Input object type extensions have the potential to be invalid if incorrectly
defined.

1. The named type must already be defined and must be a Input Object type.
2. All fields of an Input Object type extension must have unique names.
3. All fields of an Input Object type extension must not already be a field of
   the previous Input Object.
4. Any non-repeatable directives provided must not already apply to the previous
   Input Object type.
5. The `@oneOf` directive must not be provided by an Input Object type
   extension.
6. If the original Input Object is a _OneOf Input Object_ then:
   1. All fields of the Input Object type extension must be nullable.
   2. All fields of the Input Object type extension must not have default
      values.

## List

A GraphQL list is a special collection type which declares the type of each item
in the List (referred to as the _item type_ of the list). List values are
serialized as ordered lists, where each item in the list is serialized as per
the item type.

To denote that a field uses a List type the item type is wrapped in square
brackets like this: `pets: [Pet]`. Nesting lists is allowed: `matrix: [[Int]]`.

**Result Coercion**

GraphQL services must return an ordered list as the result of a list type. Each
item in the list must be the result of a result coercion of the item type. If a
reasonable coercion is not possible it must raise an _execution error_. In
particular, if a non-list is returned, the coercion should fail, as this
indicates a mismatch in expectations between the type system and the
implementation.

If a list's item type is nullable, then errors occurring during preparation or
coercion of an individual item in the list must result in the value {null} at
that position in the list along with an _execution error_ added to the response.
If a list's item type is non-null, an execution error occurring at an individual
item in the list must result in an execution error for the entire list.

Note: See [Handling Execution Errors](#sec-Handling-Execution-Errors) for more
about this behavior.

**Input Coercion**

When expected as an input, list values are accepted only when each item in the
list can be accepted by the list's item type.

If the value passed as an input to a list type is _not_ a list and not the
{null} value, then the result of input coercion is a list of size one, where the
single item value is the result of input coercion for the list's item type on
the provided value (note this may apply recursively for nested lists).

This allows inputs which accept one or many arguments (sometimes referred to as
"var args") to declare their input type as a list while for the common case of a
single value, a client can just pass that value directly rather than
constructing the list.

Following are examples of input coercion with various list types and values:

| Expected Type | Provided Value   | Coerced Value               |
| ------------- | ---------------- | --------------------------- |
| `[Int]`       | `[1, 2, 3]`      | `[1, 2, 3]`                 |
| `[Int]`       | `[1, "b", true]` | Error: Incorrect item value |
| `[Int]`       | `1`              | `[1]`                       |
| `[Int]`       | `null`           | `null`                      |
| `[[Int]]`     | `[[1], [2, 3]]`  | `[[1], [2, 3]]`             |
| `[[Int]]`     | `[1, 2, 3]`      | `[[1], [2], [3]]`           |
| `[[Int]]`     | `[1, null, 3]`   | `[[1], null, [3]]`          |
| `[[Int]]`     | `[[1], ["b"]]`   | Error: Incorrect item value |
| `[[Int]]`     | `1`              | `[[1]]`                     |
| `[[Int]]`     | `null`           | `null`                      |

## Non-Null

By default, all types in GraphQL are nullable; the {null} value is a valid
response for all of the above types. To declare a type that disallows null, the
GraphQL Non-Null type can be used. This type wraps an underlying type, and this
type acts identically to that wrapped type, with the exception that {null} is
not a valid response for the wrapping type. A trailing exclamation mark is used
to denote a field that uses a Non-Null type like this: `name: String!`.

**Nullable vs. Optional**

Fields are _always_ optional within the context of a _selection set_, a field
may be omitted and the selection set is still valid (so long as the selection
set does not become empty). However fields that return Non-Null types will never
return the value {null} if queried.

Inputs (such as field arguments), are always optional by default. However a
non-null input type is required. In addition to not accepting the value {null},
it also does not accept omission. For the sake of simplicity nullable types are
always optional and non-null types are always required.

**Result Coercion**

In all of the above result coercions, {null} was considered a valid value. To
coerce the result of a Non-Null type, the coercion of the wrapped type should be
performed. If that result was not {null}, then the result of coercing the
Non-Null type is that result. If that result was {null}, then an _execution
error_ must be raised.

Note: When an _execution error_ is raised on a non-null _response position_, the
error propagates to the parent _response position_. For more information on this
process, see
[Errors and Non-Null Types](#sec-Executing-Selection-Sets.Errors-and-Non-Null-Types)
within the Execution section.

**Input Coercion**

If an argument or input-object field of a Non-Null type is not provided, is
provided with the literal value {null}, or is provided with a variable that was
either not provided a value at runtime, or was provided the value {null}, then a
_request error_ must be raised.

If the value provided to the Non-Null type is provided with a literal value
other than {null}, or a Non-Null variable value, it is coerced using the input
coercion for the wrapped type.

A non-null argument cannot be omitted:

```graphql counter-example
{
  fieldWithNonNullArg
}
```

The value {null} cannot be provided to a non-null argument:

```graphql counter-example
{
  fieldWithNonNullArg(nonNullArg: null)
}
```

A variable of a nullable type cannot be provided to a non-null argument:

```graphql example
query withNullableVariable($var: String) {
  fieldWithNonNullArg(nonNullArg: $var)
}
```

Note: The Validation section defines providing a nullable variable type to a
non-null input type as invalid.

**Type Validation**

1. A Non-Null type must not wrap another Non-Null type.

### Combining List and Non-Null

The List and Non-Null wrapping types can compose, representing more complex
types. The rules for result coercion and input coercion of Lists and Non-Null
types apply in a recursive fashion.

For example if the inner item type of a List is Non-Null (e.g. `[T!]`), then
that List may not contain any {null} items. However if the inner type of a
Non-Null is a List (e.g. `[T]!`), then {null} is not accepted however an empty
list is accepted.

Following are examples of result coercion with various types and values:

| Expected Type | Internal Value  | Coerced Result                      |
| ------------- | --------------- | ----------------------------------- |
| `[Int]`       | `[1, 2, 3]`     | `[1, 2, 3]`                         |
| `[Int]`       | `null`          | `null`                              |
| `[Int]`       | `[1, 2, null]`  | `[1, 2, null]`                      |
| `[Int]`       | `[1, 2, Error]` | `[1, 2, null]` (With logged error)  |
| `[Int]!`      | `[1, 2, 3]`     | `[1, 2, 3]`                         |
| `[Int]!`      | `null`          | Error: Value cannot be null         |
| `[Int]!`      | `[1, 2, null]`  | `[1, 2, null]`                      |
| `[Int]!`      | `[1, 2, Error]` | `[1, 2, null]` (With logged error)  |
| `[Int!]`      | `[1, 2, 3]`     | `[1, 2, 3]`                         |
| `[Int!]`      | `null`          | `null`                              |
| `[Int!]`      | `[1, 2, null]`  | `null` (With logged coercion error) |
| `[Int!]`      | `[1, 2, Error]` | `null` (With logged error)          |
| `[Int!]!`     | `[1, 2, 3]`     | `[1, 2, 3]`                         |
| `[Int!]!`     | `null`          | Error: Value cannot be null         |
| `[Int!]!`     | `[1, 2, null]`  | Error: Item cannot be null          |
| `[Int!]!`     | `[1, 2, Error]` | Error: Error occurred in item       |

## Directives

DirectiveDefinition : Description? directive @ Name ArgumentsDefinition?
`repeatable`? on DirectiveLocations

DirectiveLocations :

- DirectiveLocations | DirectiveLocation
- `|`? DirectiveLocation

DirectiveLocation :

- ExecutableDirectiveLocation
- TypeSystemDirectiveLocation

ExecutableDirectiveLocation : one of

- `QUERY`
- `MUTATION`
- `SUBSCRIPTION`
- `FIELD`
- `FRAGMENT_DEFINITION`
- `FRAGMENT_SPREAD`
- `INLINE_FRAGMENT`
- `VARIABLE_DEFINITION`

TypeSystemDirectiveLocation : one of

- `SCHEMA`
- `SCALAR`
- `OBJECT`
- `FIELD_DEFINITION`
- `ARGUMENT_DEFINITION`
- `INTERFACE`
- `UNION`
- `ENUM`
- `ENUM_VALUE`
- `INPUT_OBJECT`
- `INPUT_FIELD_DEFINITION`

A GraphQL schema describes directives which are used to annotate various parts
of a GraphQL document as an indicator that they should be evaluated differently
by a validator, executor, or client tool such as a code generator.

**Built-in Directives**

:: A _built-in directive_ is any directive defined within this specification.

GraphQL implementations should provide the `@skip` and `@include` directives.

GraphQL implementations that support the type system definition language must
provide the `@deprecated` directive if representing deprecated portions of the
schema.

GraphQL implementations that support the type system definition language should
provide the `@specifiedBy` directive if representing custom scalar definitions.

GraphQL implementations that support the type system definition language should
provide the `@oneOf` directive if representing OneOf Input Objects.

When representing a GraphQL schema using the type system definition language any
_built-in directive_ may be omitted for brevity.

When introspecting a GraphQL service all provided directives, including any
_built-in directive_, must be included in the set of returned directives.

**Custom Directives**

:: GraphQL services and client tooling may provide any additional _custom
directive_ beyond those defined in this document. Directives are the preferred
way to extend GraphQL with custom or experimental behavior.

Note: When defining a _custom directive_, it is recommended to prefix the
directive's name to make its scope of usage clear and to prevent a collision
with _built-in directive_ which may be specified by future versions of this
document (which will not include `_` in their name). For example, a _custom
directive_ used by Facebook's GraphQL service should be named `@fb_auth` instead
of `@auth`. This is especially recommended for proposed additions to this
specification which can change during the
[RFC process](https://github.com/graphql/graphql-spec/blob/main/CONTRIBUTING.md).
For example a work in progress version of `@live` should be named `@rfc_live`.

Directives must only be used in the locations they are declared to belong in. In
this example, a directive is defined which can be used to annotate a field:

```graphql example
directive @example on FIELD

fragment SomeFragment on SomeType {
  field @example
}
```

Directive locations may be defined with an optional leading `|` character to aid
formatting when representing a longer list of possible locations:

```raw graphql example
directive @example on
  | FIELD
  | FRAGMENT_SPREAD
  | INLINE_FRAGMENT
```

Directives can also be used to annotate the type system definition language as
well, which can be a useful tool for supplying additional metadata in order to
generate GraphQL execution services, produce client generated runtime code, or
many other useful extensions of the GraphQL semantics.

In this example, the directive `@example` annotates field and argument
definitions:

```graphql example
directive @example on FIELD_DEFINITION | ARGUMENT_DEFINITION

type SomeType {
  field(arg: Int @example): String @example
}
```

A directive may be defined as repeatable by including the "repeatable" keyword.
Repeatable directives are often useful when the same directive should be used
with different arguments at a single location, especially in cases where
additional information needs to be provided to a type or schema extension via a
directive:

```graphql example
directive @delegateField(name: String!) repeatable on OBJECT | INTERFACE

type Book @delegateField(name: "pageCount") @delegateField(name: "author") {
  id: ID!
}

extend type Book @delegateField(name: "index")
```

While defining a directive, it must not reference itself directly or indirectly:

```graphql counter-example
directive @invalidExample(arg: String @invalidExample) on ARGUMENT_DEFINITION
```

Note: The order in which directives appear may be significant, including
repeatable directives.

**Type Validation**

1. A Directive definition must include at least one DirectiveLocation.
2. A Directive definition must not contain the use of a Directive which
   references itself directly.
3. A Directive definition must not contain the use of a Directive which
   references itself indirectly by referencing a Type or Directive which
   transitively includes a reference to this Directive.
4. The Directive must not have a name which begins with the characters {"\_\_"}
   (two underscores).
5. For each argument of the Directive:
   1. The argument must not have a name which begins with the characters
      {"\_\_"} (two underscores).
   2. The argument must have a unique name within that Directive; no two
      arguments may share the same name.
   3. The argument must accept a type where {IsInputType(argumentType)} returns
      {true}.

### @skip

```graphql
directive @skip(if: Boolean!) on FIELD | FRAGMENT_SPREAD | INLINE_FRAGMENT
```

The `@skip` _built-in directive_ may be provided for fields, fragment spreads,
and inline fragments, and allows for conditional exclusion during execution as
described by the `if` argument.

In this example `experimentalField` will only be queried if the variable
`$someTest` has the value `false`.

```graphql example
query myQuery($someTest: Boolean!) {
  experimentalField @skip(if: $someTest)
}
```

### @include

```graphql
directive @include(if: Boolean!) on FIELD | FRAGMENT_SPREAD | INLINE_FRAGMENT
```

The `@include` _built-in directive_ may be provided for fields, fragment
spreads, and inline fragments, and allows for conditional inclusion during
execution as described by the `if` argument.

In this example `experimentalField` will only be queried if the variable
`$someTest` has the value `true`

```graphql example
query myQuery($someTest: Boolean!) {
  experimentalField @include(if: $someTest)
}
```

Note: Neither `@skip` nor `@include` has precedence over the other. In the case
that both the `@skip` and `@include` directives are provided on the same field
or fragment, it _must_ be queried only if the `@skip` condition is false _and_
the `@include` condition is true. Stated conversely, the field or fragment must
_not_ be queried if either the `@skip` condition is true _or_ the `@include`
condition is false.

### @deprecated

```graphql
directive @deprecated(
  reason: String! = "No longer supported"
) on FIELD_DEFINITION | ARGUMENT_DEFINITION | INPUT_FIELD_DEFINITION | ENUM_VALUE
```

The `@deprecated` _built-in directive_ is used within the type system definition
language to indicate deprecated portions of a GraphQL service's schema, such as
deprecated fields on a type, arguments on a field, input fields on an input
type, or values of an enum type.

Deprecations include a reason for why it is deprecated, which is formatted using
Markdown syntax (as specified by [CommonMark](https://commonmark.org/)).

In this example type definition, `oldField` is deprecated in favor of using
`newField` and `oldArg` is deprecated in favor of using `newArg`.

```graphql example
type ExampleType {
  newField: String
  oldField: String @deprecated(reason: "Use `newField`.")

  anotherField(
    newArg: String
    oldArg: String @deprecated(reason: "Use `newArg`.")
  ): String
}
```

The `@deprecated` directive must not appear on required (non-null without a
default) arguments or input object field definitions.

```graphql counter-example
type ExampleType {
  invalidField(
    newArg: String
    oldArg: String! @deprecated(reason: "Use `newArg`.")
  ): String
}
```

To deprecate a required argument or input field, it must first be made optional
by either changing the type to nullable or adding a default value.

### @specifiedBy

```graphql
directive @specifiedBy(url: String!) on SCALAR
```

The `@specifiedBy` _built-in directive_ is used within the type system
definition language to provide a _scalar specification URL_ for specifying the
behavior of [custom scalar types](#sec-Scalars.Custom-Scalars). The URL should
point to a human-readable specification of the data format, serialization, and
coercion rules. It must not appear on built-in scalar types.

Note: Details on implementing a GraphQL scalar specification can be found in the
[scalars.graphql.org implementation guide](https://scalars.graphql.org/implementation-guide).

In this example, a custom scalar type for `UUID` is defined with a URL pointing
to the relevant IETF specification.

```graphql example
scalar UUID @specifiedBy(url: "https://tools.ietf.org/html/rfc4122")
```

<<<<<<< HEAD
## Service Definition

ServiceDefinition :

- Description service [lookahead != `{`]
- Description? service { ServiceAttribute+ }

ServiceAttribute :

- ServiceCapabilities

A GraphQL service is defined in terms of the capabilities that it offers which
are external to the schema.

All capabilities within a service must have unique identifiers.

### Service Capabilities

ServiceCapabilities: capabilities { ServiceCapability+ }

ServiceCapability:

- Description? QualifiedName [lookahead != `(`]
- Description? QualifiedName ( StringValue )

:: A _service capability_ describes a feature supported by the GraphQL service
but not directly expressible via the type system. This may include support for
new or experimental GraphQL syntactic or behavioral features, protocol support
(such as GraphQL over WebSockets or Server-Sent Events), or additional
operational information (such as endpoints for related services). Service
capabilities may be supplied by the GraphQL implementation, the service, or
both.

A _service capability_ is identified by a _capability identifier_ (a
{QualifiedName}), and may optionally have a string value.

**Capability Identifier**

:: A _capability identifier_ is a {QualifiedName} (a case-sensitive string value
composed of two or more {Name} separated by a period (`.`)) that uniquely
identifies a capability. This structure is inspired by reverse domain notation
to encourage global uniqueness and collision-resistance; it is recommended that
identifiers defined by specific projects, vendors, or implementations begin with
a prefix derived from a DNS name they control (e.g., {"com.example."}).

Clients must compare capability identifiers using exact (case-sensitive) string
equality.

**Reserved Capability Identifiers**

A _capability identifier_ must not start with an underscore {"\_"}; this is
reserved for future usage.

Capability identifiers beginning with the prefix {"graphql."} are reserved and
must not be used outside of official GraphQL Foundation specifications.
Identifiers beginning with the prefix {"graphql.rfc."} are reserved for RFC
proposals.

Any identifiers beginning with case-insensitive variants of {"graphql."},
{"org.graphql."} and {"gql."} are also reserved.

Implementers should not change the meaning of capability identifiers; instead, a
new capability identifier should be used when the meaning changes. Implementers
should ensure that capability identifiers remain stable and version-agnostic
where possible.

Note: Capability versioning, if needed, can be indicated using dot suffixes
(e.g.{ "org.example.capability.v2"}).

This system enables incremental feature adoption and richer tooling
interoperability, while avoiding tight coupling to specific implementations.

**Capability value**

For capabilities that require more information than a simple indication of
support, a string value may be specified.

For example, the capability {"graphql.onError"} does not require additional
information and thus does not specify a value; whereas
{"graphql.defaultErrorBehavior"} uses the value to indicate which _error
behavior_ is the default.

**Specified capabilities**

This version of the specification defines the following capabilities:

- {"graphql.defaultErrorBehavior"} - indicates the _default error behavior_ of
  the service via the {value}. If not present, assume the _default error
  behavior_ is {"PROPAGATE"}.
- {"graphql.onError"} - indicates that the service allows the client to specify
  {onError} in a request to indicate the _error behavior_ the service should use
  for the request. No {value} is provided.
=======
### @oneOf

```graphql
directive @oneOf on INPUT_OBJECT
```

The `@oneOf` _built-in directive_ is used within the type system definition
language to indicate an _Input Object_ is a _OneOf Input Object_.

```graphql example
input UserUniqueCondition @oneOf {
  id: ID
  username: String
  organizationAndEmail: OrganizationAndEmailInput
}
```
>>>>>>> 96271da4
<|MERGE_RESOLUTION|>--- conflicted
+++ resolved
@@ -2306,7 +2306,23 @@
 scalar UUID @specifiedBy(url: "https://tools.ietf.org/html/rfc4122")
 ```
 
-<<<<<<< HEAD
+### @oneOf
+
+```graphql
+directive @oneOf on INPUT_OBJECT
+```
+
+The `@oneOf` _built-in directive_ is used within the type system definition
+language to indicate an _Input Object_ is a _OneOf Input Object_.
+
+```graphql example
+input UserUniqueCondition @oneOf {
+  id: ID
+  username: String
+  organizationAndEmail: OrganizationAndEmailInput
+}
+```
+
 ## Service Definition
 
 ServiceDefinition :
@@ -2398,22 +2414,4 @@
   behavior_ is {"PROPAGATE"}.
 - {"graphql.onError"} - indicates that the service allows the client to specify
   {onError} in a request to indicate the _error behavior_ the service should use
-  for the request. No {value} is provided.
-=======
-### @oneOf
-
-```graphql
-directive @oneOf on INPUT_OBJECT
-```
-
-The `@oneOf` _built-in directive_ is used within the type system definition
-language to indicate an _Input Object_ is a _OneOf Input Object_.
-
-```graphql example
-input UserUniqueCondition @oneOf {
-  id: ID
-  username: String
-  organizationAndEmail: OrganizationAndEmailInput
-}
-```
->>>>>>> 96271da4
+  for the request. No {value} is provided.