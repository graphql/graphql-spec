--- conflicted
+++ resolved
@@ -544,13 +544,8 @@
 
 **Input Coercion**
 
-<<<<<<< HEAD
 When expected as an input type, only valid Unicode string input values are
-accepted. All other input values must raise a query error indicating an
-=======
-When expected as an input type, only valid UTF-8 string input values are
 accepted. All other input values must raise a request error indicating an
->>>>>>> c6eb9111
 incorrect type.
 
 
