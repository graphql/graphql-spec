--- conflicted
+++ resolved
@@ -306,7 +306,7 @@
 }
 ```
 
-**Query Shorthand**
+**Query shorthand**
 
 If a document contains only one operation and that operation is a query which
 defines no variables and has no directives applied to it then that operation may
@@ -358,8 +358,8 @@
 Some fields describe complex data or relationships to other data. In order to
 further explore this data, a field may itself contain a selection set, allowing
 for deeply nested requests. All GraphQL operations must specify their selections
-down to leaf fields (fields whose unwrapped type is a scalar or enum) to ensure
-an unambiguously shaped response.
+down to fields which return scalar values to ensure an unambiguously shaped
+response.
 
 For example, this operation selects fields of complex data and relationships
 down to scalar values.
@@ -439,7 +439,7 @@
 }
 ```
 
-**Arguments are Unordered**
+**Arguments are unordered**
 
 Arguments may be provided in any syntactic order and maintain identical semantic
 meaning.
@@ -667,13 +667,6 @@
 
 InlineFragment : ... TypeCondition? Directives? SelectionSet
 
-<<<<<<< HEAD
-Fragments can be defined inline within a selection set. This is done to
-conditionally include fields based on the concrete type of the object at
-runtime. This feature of standard fragment inclusion was demonstrated in the
-`query FragmentTyping` example. We could accomplish the same thing using inline
-fragments.
-=======
 Fragments can also be defined inline within a selection set. This is useful for
 conditionally including fields based on a type condition or applying a directive
 to a selection set.
@@ -681,7 +674,6 @@
 This feature of standard fragment inclusion was demonstrated in the
 `query FragmentTyping` example above. We could accomplish the same thing using
 inline fragments.
->>>>>>> 47a6bfdb
 
 ```graphql example
 query inlineFragmentTyping {
@@ -1138,7 +1130,7 @@
 literal or variable (ex. `{ name: "Hello world", score: 1.0 }`). We refer to
 literal representation of input objects as "object literals."
 
-**Input Object Fields are Unordered**
+**Input object fields are unordered**
 
 Input object fields may be provided in any syntactic order and maintain
 identical semantic meaning.
@@ -1215,7 +1207,7 @@
 }
 ```
 
-**Variable Use within Fragments**
+**Variable use within Fragments**
 
 Variables can be used within fragments. Variables have global scope with a given
 operation, so a variable used within a fragment must be declared in any
@@ -1290,7 +1282,7 @@
 they may be exposed via directives. GraphQL services and tools may also provide
 any additional _custom directive_ beyond those described here.
 
-**Directive Order is Significant**
+**Directive order is significant**
 
 Directives may be provided in a specific syntactic order which may have semantic
 interpretation.
