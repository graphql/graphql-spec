# Language

Clients use the GraphQL query language to make requests to a GraphQL service. We
refer to these _request_ sources as documents. A document may contain operations
(queries, mutations, and subscriptions) as well as fragments, a common unit of
composition allowing for data requirement reuse.

A GraphQL document is defined as a syntactic grammar where terminal symbols are
tokens (indivisible lexical units). These tokens are defined in a lexical
grammar which matches patterns of source characters. In this document, syntactic
grammar productions are distinguished with a colon `:` while lexical grammar
productions are distinguished with a double-colon `::`.

The source text of a GraphQL document must be a sequence of {SourceCharacter}.
The character sequence must be described by a sequence of {Token} and {Ignored}
lexical grammars. The lexical token sequence, omitting {Ignored}, must be
described by a single {Document} syntactic grammar.

Note: See [Appendix A](#sec-Appendix-Notation-Conventions) for more information
about the lexical and syntactic grammar and other notational conventions used
throughout this document.

**Lexical Analysis & Syntactic Parse**

The source text of a GraphQL document is first converted into a sequence of
lexical tokens, {Token}, and ignored tokens, {Ignored}. The source text is
scanned from left to right, repeatedly taking the next possible sequence of
code-points allowed by the lexical grammar productions as the next token. This
sequence of lexical tokens are then scanned from left to right to produce an
abstract syntax tree (AST) according to the {Document} syntactical grammar.

Lexical grammar productions in this document use _lookahead restrictions_ to
remove ambiguity and ensure a single valid lexical analysis. A lexical token is
only valid if not followed by a character in its lookahead restriction.

For example, an {IntValue} has the restriction {[lookahead != Digit]}, so cannot
be followed by a {Digit}. Because of this, the sequence {`123`} cannot represent
the tokens ({`12`}, {`3`}) since {`12`} is followed by the {Digit} {`3`} and so
must only represent a single token. Use {WhiteSpace} or other {Ignored} between
characters to represent multiple tokens.

Note: This typically has the same behavior as a
"[maximal munch](https://en.wikipedia.org/wiki/Maximal_munch)" longest possible
match, however some lookahead restrictions include additional constraints.

## Source Text

SourceCharacter :: "Any Unicode scalar value"

GraphQL documents are interpreted from a source text, which is a sequence of
{SourceCharacter}, each {SourceCharacter} being a _Unicode scalar value_ which
may be any Unicode code point from U+0000 to U+D7FF or U+E000 to U+10FFFF
(informally referred to as _"characters"_ through most of this specification).

A GraphQL document may be expressed only in the ASCII range to be as widely
compatible with as many existing tools, languages, and serialization formats as
possible and avoid display issues in text editors and source control. Non-ASCII
Unicode scalar values may appear within {StringValue} and {Comment}.

Note: An implementation which uses _UTF-16_ to represent GraphQL documents in
memory (for example, JavaScript or Java) may encounter a _surrogate pair_. This
encodes one _supplementary code point_ and is a single valid source character,
however an unpaired _surrogate code point_ is not a valid source character.

### White Space

WhiteSpace ::

- "Horizontal Tab (U+0009)"
- "Space (U+0020)"

White space is used to improve legibility of source text and act as separation
between tokens, and any amount of white space may appear before or after any
token. White space between tokens is not significant to the semantic meaning of
a GraphQL Document, however white space characters may appear within a {String}
or {Comment} token.

Note: GraphQL intentionally does not consider Unicode "Zs" category characters
as white-space, avoiding misinterpretation by text editors and source control
tools.

### Line Terminators

LineTerminator ::

- "New Line (U+000A)"
- "Carriage Return (U+000D)" [lookahead != "New Line (U+000A)"]
- "Carriage Return (U+000D)" "New Line (U+000A)"

Like white space, line terminators are used to improve the legibility of source
text and separate lexical tokens, any amount may appear before or after any
other token and have no significance to the semantic meaning of a GraphQL
Document.

Note: Any error reporting which provides the line number in the source of the
offending syntax should use the preceding amount of {LineTerminator} to produce
the line number.

### Comments

Comment :: `#` CommentChar\* [lookahead != CommentChar]

CommentChar :: SourceCharacter but not LineTerminator

GraphQL source documents may contain single-line comments, starting with the
{`#`} marker.

A comment may contain any {SourceCharacter} except {LineTerminator} so a comment
always consists of all {SourceCharacter} starting with the {`#`} character up to
but not including the {LineTerminator} (or end of the source).

Comments are {Ignored} like white space and may appear after any token, or
before a {LineTerminator}, and have no significance to the semantic meaning of a
GraphQL Document.

### Insignificant Commas

Comma :: ,

Similar to white space and line terminators, commas ({`,`}) are used to improve
the legibility of source text and separate lexical tokens but are otherwise
syntactically and semantically insignificant within GraphQL Documents.

Non-significant comma characters ensure that the absence or presence of a comma
does not meaningfully alter the interpreted syntax of the document, as this can
be a common user-error in other languages. It also allows for the stylistic use
of either trailing commas or line terminators as list delimiters which are both
often desired for legibility and maintainability of source code.

### Lexical Tokens

Token ::

- Punctuator
- Name
- IntValue
- FloatValue
- StringValue

A GraphQL document is comprised of several kinds of indivisible lexical tokens
defined here in a lexical grammar by patterns of source Unicode characters.
Lexical tokens may be separated by {Ignored} tokens.

Tokens are later used as terminal symbols in GraphQL syntactic grammar rules.

### Ignored Tokens

Ignored ::

- UnicodeBOM
- WhiteSpace
- LineTerminator
- Comment
- Comma

{Ignored} tokens are used to improve readability and provide separation between
lexical tokens, but are otherwise insignificant and not referenced in
syntactical grammar productions.

Any amount of {Ignored} may appear before and after every lexical token. No
ignored regions of a source document are significant, however {SourceCharacter}
which appear in {Ignored} may also appear within a lexical {Token} in a
significant way, for example a {StringValue} may contain white space characters.
No {Ignored} may appear _within_ a {Token}, for example no white space
characters are permitted between the characters defining a {FloatValue}.

**Byte Order Mark**

UnicodeBOM :: "Byte Order Mark (U+FEFF)"

The _Byte Order Mark_ is a special Unicode code point which may appear at the
beginning of a file which programs may use to determine the fact that the text
stream is Unicode, and what specific encoding has been used. As files are often
concatenated, a _Byte Order Mark_ may appear before or after any lexical token
and is {Ignored}.

### Punctuators

Punctuator :: one of ! $ & ( ) ... : = @ [ ] { | }

GraphQL documents include punctuation in order to describe structure. GraphQL is
a data description language and not a programming language, therefore GraphQL
lacks the punctuation often used to describe mathematical expressions.

### Names

Name ::

- NameStart NameContinue\* [lookahead != NameContinue]

NameStart ::

- Letter
- `_`

NameContinue ::

- Letter
- Digit
- `_`

Letter :: one of

- `A` `B` `C` `D` `E` `F` `G` `H` `I` `J` `K` `L` `M`
- `N` `O` `P` `Q` `R` `S` `T` `U` `V` `W` `X` `Y` `Z`
- `a` `b` `c` `d` `e` `f` `g` `h` `i` `j` `k` `l` `m`
- `n` `o` `p` `q` `r` `s` `t` `u` `v` `w` `x` `y` `z`

Digit :: one of

- `0` `1` `2` `3` `4` `5` `6` `7` `8` `9`

GraphQL Documents are full of named things: operations, fields, arguments,
types, directives, fragments, and variables. All names must follow the same
grammatical form.

Names in GraphQL are case-sensitive. That is to say `name`, `Name`, and `NAME`
all refer to different names. Underscores are significant, which means
`other_name` and `othername` are two different names.

A {Name} must not be followed by a {NameContinue}. In other words, a {Name}
token is always the longest possible valid sequence. The source characters
{`a1`} cannot be interpreted as two tokens since {`a`} is followed by the
{NameContinue} {`1`}.

Note: Names in GraphQL are limited to the Latin <acronym>ASCII</acronym> subset
of {SourceCharacter} in order to support interoperation with as many other
systems as possible.

**Reserved Names**

Any {Name} within a GraphQL type system must not start with two underscores
{"\_\_"} unless it is part of the [introspection system](#sec-Introspection) as
defined by this specification.

## Document

Document : Definition+

Definition :

- ExecutableDefinition
- TypeSystemDefinitionOrExtension

ExecutableDocument : ExecutableDefinition+

ExecutableDefinition :

- OperationDefinition
- FragmentDefinition

A GraphQL Document describes a complete file or request string operated on by a
GraphQL service or client. A document contains multiple definitions, either
executable or representative of a GraphQL type system.

Documents are only executable by a GraphQL service if they are
{ExecutableDocument} and contain at least one {OperationDefinition}. A Document
which contains {TypeSystemDefinitionOrExtension} must not be executed; GraphQL
execution services which receive a Document containing these should return a
descriptive error.

GraphQL services which only seek to execute GraphQL requests and not construct a
new GraphQL schema may choose to only permit {ExecutableDocument}.

Documents which do not contain {OperationDefinition} or do contain
{TypeSystemDefinitionOrExtension} may still be parsed and validated to allow
client tools to represent many GraphQL uses which may appear across many
individual files.

If a Document contains only one operation, that operation may be unnamed. If
that operation is a query without variables or directives then it may also be
represented in the shorthand form, omitting both the {`query`} keyword as well
as the operation name. Otherwise, if a GraphQL Document contains multiple
operations, each operation must be named. When submitting a Document with
multiple operations to a GraphQL service, the name of the desired operation to
be executed must also be provided.

## Operations

OperationDefinition :

- OperationType Name? VariablesDefinition? Directives? SelectionSet
- SelectionSet

OperationType : one of `query` `mutation` `subscription`

There are three types of operations that GraphQL models:

- query - a read-only fetch.
- mutation - a write followed by a fetch.
- subscription - a long-lived request that fetches data in response to a
  sequence of events over time.

Each operation is represented by an optional operation name and a _selection
set_.

For example, this mutation operation might "like" a story and then retrieve the
new number of likes:

```graphql example
mutation {
  likeStory(storyID: 12345) {
    story {
      likeCount
    }
  }
}
```

**Query Shorthand**

If a document contains only one operation and that operation is a query which
defines no variables and has no directives applied to it then that operation may
be represented in a short-hand form which omits the {`query`} keyword and
operation name.

For example, this unnamed query operation is written via query shorthand.

```graphql example
{
  field
}
```

Note: many examples below will use the query short-hand syntax.

## Selection Sets

SelectionSet : { Selection+ }

Selection :

- Field
- FragmentSpread
- InlineFragment

An operation selects the set of information it needs, and will receive exactly
that information and nothing more, avoiding over-fetching and under-fetching
data.

:: A _selection set_ defines an ordered set of selections (fields, fragment
spreads and inline fragments) against an object, union or interface type.

```graphql example
{
  id
  firstName
  lastName
}
```

In this query operation, the `id`, `firstName`, and `lastName` fields form a
_selection set_. Selection sets may also contain fragment references.

## Fields

Field : Alias? Name Arguments? Directives? SelectionSet?

A _selection set_ is primarily composed of fields. A field describes one
discrete piece of information available to request within a selection set.

Some fields describe complex data or relationships to other data. In order to
further explore this data, a field may itself contain a selection set, allowing
for deeply nested requests. All GraphQL operations must specify their selections
down to fields which return scalar values to ensure an unambiguously shaped
response.

For example, this operation selects fields of complex data and relationships
down to scalar values.

```graphql example
{
  me {
    id
    firstName
    lastName
    birthday {
      month
      day
    }
    friends {
      name
    }
  }
}
```

Fields in the top-level _selection set_ of an operation often represent some
information that is globally accessible to your application and its current
viewer. Some typical examples of these top fields include references to a
current logged-in viewer, or accessing certain types of data referenced by a
unique identifier.

```graphql example
# `me` could represent the currently logged in viewer.
{
  me {
    name
  }
}

# `user` represents one of many users in a graph of data, referred to by a
# unique identifier.
{
  user(id: 4) {
    name
  }
}
```

## Arguments

Arguments[Const] : ( Argument[?Const]+ )

Argument[Const] : Name : Value[?Const]

Fields are conceptually functions which return values, and occasionally accept
arguments which alter their behavior. These arguments often map directly to
function arguments within a GraphQL service's implementation.

In this example, we want to query a specific user (requested via the `id`
argument) and their profile picture of a specific `size`:

```graphql example
{
  user(id: 4) {
    id
    name
    profilePic(size: 100)
  }
}
```

Many arguments can exist for a given field:

```graphql example
{
  user(id: 4) {
    id
    name
    profilePic(width: 100, height: 50)
  }
}
```

**Arguments Are Unordered**

Arguments may be provided in any syntactic order and maintain identical semantic
meaning.

These two operations are semantically identical:

```graphql example
{
  picture(width: 200, height: 100)
}
```

```graphql example
{
  picture(height: 100, width: 200)
}
```

## Field Alias

Alias : Name :

<<<<<<< HEAD
:: A _response key_ is the key in the response object which correlates with a
field's result. By default the response key will use the field's name; however,
you can define a different response key by specifying an alias.
=======
:: A _response name_ is the key in the response object which correlates with a
field's result. By default the response name will use the field's name; however,
you can define a different response name by specifying an alias.
>>>>>>> 1f690d48

In this example, we can fetch two profile pictures of different sizes and ensure
the resulting response object will not have duplicate keys:

```graphql example
{
  user(id: 4) {
    id
    name
    smallPic: profilePic(size: 64)
    bigPic: profilePic(size: 1024)
  }
}
```

which returns the result:

```json example
{
  "user": {
    "id": 4,
    "name": "Mark Zuckerberg",
    "smallPic": "https://cdn.site.io/pic-4-64.jpg",
    "bigPic": "https://cdn.site.io/pic-4-1024.jpg"
  }
}
```

The fields at the top level of an operation can also be given an alias:

```graphql example
{
  zuck: user(id: 4) {
    id
    name
  }
}
```

which returns the result:

```json example
{
  "zuck": {
    "id": 4,
    "name": "Mark Zuckerberg"
  }
}
```

## Fragments

FragmentSpread : ... FragmentName Directives?

FragmentDefinition : fragment FragmentName TypeCondition Directives?
SelectionSet

FragmentName : Name but not `on`

Fragments are the primary unit of composition in GraphQL.

Fragments allow for the reuse of common repeated selections of fields, reducing
duplicated text in the document. Inline Fragments can be used directly within a
selection to condition upon a type condition when querying against an interface
or union.

For example, if we wanted to fetch some common information about mutual friends
as well as friends of some user:

```graphql example
query noFragments {
  user(id: 4) {
    friends(first: 10) {
      id
      name
      profilePic(size: 50)
    }
    mutualFriends(first: 10) {
      id
      name
      profilePic(size: 50)
    }
  }
}
```

The repeated fields could be extracted into a fragment and composed by a parent
fragment or operation.

```graphql example
query withFragments {
  user(id: 4) {
    friends(first: 10) {
      ...friendFields
    }
    mutualFriends(first: 10) {
      ...friendFields
    }
  }
}

fragment friendFields on User {
  id
  name
  profilePic(size: 50)
}
```

Fragments are consumed by using the spread operator (`...`). All fields selected
by the fragment will be added to the field selection at the same level as the
fragment invocation. This happens through multiple levels of fragment spreads.

For example:

```graphql example
query withNestedFragments {
  user(id: 4) {
    friends(first: 10) {
      ...friendFields
    }
    mutualFriends(first: 10) {
      ...friendFields
    }
  }
}

fragment friendFields on User {
  id
  name
  ...standardProfilePic
}

fragment standardProfilePic on User {
  profilePic(size: 50)
}
```

The operations `noFragments`, `withFragments`, and `withNestedFragments` all
produce the same response object.

### Type Conditions

TypeCondition : on NamedType

Fragments must specify the type they apply to. In this example, `friendFields`
can be used in the context of querying a `User`.

Fragments cannot be specified on any input value (scalar, enumeration, or input
object).

Fragments can be specified on object types, interfaces, and unions.

Selections within fragments only return values when the concrete type of the
object it is operating on matches the type of the fragment.

For example in this operation using the Facebook data model:

```graphql example
query FragmentTyping {
  profiles(handles: ["zuck", "coca-cola"]) {
    handle
    ...userFragment
    ...pageFragment
  }
}

fragment userFragment on User {
  friends {
    count
  }
}

fragment pageFragment on Page {
  likers {
    count
  }
}
```

The `profiles` root field returns a list where each element could be a `Page` or
a `User`. When the object in the `profiles` result is a `User`, `friends` will
be present and `likers` will not. Conversely when the result is a `Page`,
`likers` will be present and `friends` will not.

```json example
{
  "profiles": [
    {
      "handle": "zuck",
      "friends": { "count": 1234 }
    },
    {
      "handle": "coca-cola",
      "likers": { "count": 90234512 }
    }
  ]
}
```

### Inline Fragments

InlineFragment : ... TypeCondition? Directives? SelectionSet

Fragments can also be defined inline within a _selection set_. This is useful
for conditionally including fields based on a type condition or applying a
directive to a selection set.

This feature of standard fragment inclusion was demonstrated in the
`query FragmentTyping` example above. We could accomplish the same thing using
inline fragments.

```graphql example
query inlineFragmentTyping {
  profiles(handles: ["zuck", "coca-cola"]) {
    handle
    ... on User {
      friends {
        count
      }
    }
    ... on Page {
      likers {
        count
      }
    }
  }
}
```

Inline fragments may also be used to apply a directive to a group of fields. If
the TypeCondition is omitted, an inline fragment is considered to be of the same
type as the enclosing context.

```graphql example
query inlineFragmentNoType($expandedInfo: Boolean) {
  user(handle: "zuck") {
    id
    name
    ... @include(if: $expandedInfo) {
      firstName
      lastName
      birthday
    }
  }
}
```

## Input Values

Value[Const] :

- [~Const] Variable
- IntValue
- FloatValue
- StringValue
- BooleanValue
- NullValue
- EnumValue
- ListValue[?Const]
- ObjectValue[?Const]

Field and directive arguments accept input values of various literal primitives;
input values can be scalars, enumeration values, lists, or input objects.

If not defined as constant (for example, in {DefaultValue}), input values can be
specified as a variable. List and inputs objects may also contain variables
(unless defined to be constant).

### Int Value

IntValue :: IntegerPart [lookahead != {Digit, `.`, NameStart}]

IntegerPart ::

- NegativeSign? 0
- NegativeSign? NonZeroDigit Digit\*

NegativeSign :: -

NonZeroDigit :: Digit but not `0`

An {IntValue} is specified without a decimal point or exponent but may be
negative (ex. {-123}). It must not have any leading {0}.

An {IntValue} must not be followed by a {Digit}. In other words, an {IntValue}
token is always the longest possible valid sequence. The source characters {12}
cannot be interpreted as two tokens since {1} is followed by the {Digit} {2}.
This also means the source {00} is invalid since it can neither be interpreted
as a single token nor two {0} tokens.

An {IntValue} must not be followed by a {`.`} or {NameStart}. If either {`.`} or
{ExponentIndicator} follows then the token must only be interpreted as a
possible {FloatValue}. No other {NameStart} character can follow. For example
the sequences `0x123` and `123L` have no valid lexical representations.

### Float Value

FloatValue ::

- IntegerPart FractionalPart ExponentPart [lookahead != {Digit, `.`, NameStart}]
- IntegerPart FractionalPart [lookahead != {Digit, `.`, NameStart}]
- IntegerPart ExponentPart [lookahead != {Digit, `.`, NameStart}]

FractionalPart :: . Digit+

ExponentPart :: ExponentIndicator Sign? Digit+

ExponentIndicator :: one of `e` `E`

Sign :: one of + -

A {FloatValue} includes either a decimal point (ex. {1.0}) or an exponent (ex.
{1e50}) or both (ex. {6.0221413e23}) and may be negative. Like {IntValue}, it
also must not have any leading {0}.

A {FloatValue} must not be followed by a {Digit}. In other words, a {FloatValue}
token is always the longest possible valid sequence. The source characters
{1.23} cannot be interpreted as two tokens since {1.2} is followed by the
{Digit} {3}.

A {FloatValue} must not be followed by a {.}. For example, the sequence {1.23.4}
cannot be interpreted as two tokens ({1.2}, {3.4}).

A {FloatValue} must not be followed by a {NameStart}. For example the sequence
`0x1.2p3` has no valid lexical representation.

Note: The numeric literals {IntValue} and {FloatValue} both restrict being
immediately followed by a letter (or other {NameStart}) to reduce confusion or
unexpected behavior since GraphQL only supports decimal numbers.

### Boolean Value

BooleanValue : one of `true` `false`

The two keywords `true` and `false` represent the two boolean values.

### String Value

StringValue ::

- `""` [lookahead != `"`]
- `"` StringCharacter+ `"`
- BlockString

StringCharacter ::

- SourceCharacter but not `"` or `\` or LineTerminator
- `\u` EscapedUnicode
- `\` EscapedCharacter

EscapedUnicode ::

- `{` HexDigit+ `}`
- HexDigit HexDigit HexDigit HexDigit

HexDigit :: one of

- `0` `1` `2` `3` `4` `5` `6` `7` `8` `9`
- `A` `B` `C` `D` `E` `F`
- `a` `b` `c` `d` `e` `f`

EscapedCharacter :: one of `"` `\` `/` `b` `f` `n` `r` `t`

BlockString :: `"""` BlockStringCharacter\* `"""`

BlockStringCharacter ::

- SourceCharacter but not `"""` or `\"""`
- `\"""`

A {StringValue} is evaluated to a _Unicode text_ value, a sequence of _Unicode
scalar value_, by interpreting all escape sequences using the static semantics
defined below. White space and other characters ignored between lexical tokens
are significant within a string value.

The empty string {`""`} must not be followed by another {`"`} otherwise it would
be interpreted as the beginning of a block string. As an example, the source
{`""""""`} can only be interpreted as a single empty block string and not three
empty strings.

**Escape Sequences**

In a single-quoted {StringValue}, any _Unicode scalar value_ may be expressed
using an escape sequence. GraphQL strings allow both C-style escape sequences
(for example `\n`) and two forms of Unicode escape sequences: one with a
fixed-width of 4 hexadecimal digits (for example `\u000A`) and one with a
variable-width most useful for representing a _supplementary character_ such as
an Emoji (for example `\u{1F4A9}`).

The hexadecimal number encoded by a Unicode escape sequence must describe a
_Unicode scalar value_, otherwise must result in a parse error. For example both
sources `"\uDEAD"` and `"\u{110000}"` should not be considered valid
{StringValue}.

Escape sequences are only meaningful within a single-quoted string. Within a
block string, they are simply that sequence of characters (for example
`"""\n"""` represents the _Unicode text_ [U+005C, U+006E]). Within a comment an
escape sequence is not a significant sequence of characters. They may not appear
elsewhere in a GraphQL document.

Since {StringCharacter} must not contain some code points directly (for example,
a {LineTerminator}), escape sequences must be used to represent them. All other
escape sequences are optional and unescaped non-ASCII Unicode characters are
allowed within strings. If using GraphQL within a system which only supports
ASCII, then escape sequences may be used to represent all Unicode characters
outside of the ASCII range.

For legacy reasons, a _supplementary character_ may be escaped by two
fixed-width unicode escape sequences forming a _surrogate pair_. For example the
input `"\uD83D\uDCA9"` is a valid {StringValue} which represents the same
_Unicode text_ as `"\u{1F4A9}"`. While this legacy form is allowed, it should be
avoided as a variable-width unicode escape sequence is a clearer way to encode
such code points.

When producing a {StringValue}, implementations should use escape sequences to
represent non-printable control characters (U+0000 to U+001F and U+007F to
U+009F). Other escape sequences are not necessary, however an implementation may
use escape sequences to represent any other range of code points (for example,
when producing ASCII-only output). If an implementation chooses to escape a
_supplementary character_, it should only use a variable-width unicode escape
sequence.

**Block Strings**

Block strings are sequences of characters wrapped in triple-quotes (`"""`).
White space, line terminators, quote, and backslash characters may all be used
unescaped to enable verbatim text. Characters must all be valid
{SourceCharacter}.

Since block strings represent freeform text often used in indented positions,
the string value semantics of a block string excludes uniform indentation and
blank initial and trailing lines via {BlockStringValue()}.

For example, the following operation containing a block string:

```raw graphql example
mutation {
  sendEmail(message: """
    Hello,
      World!

    Yours,
      GraphQL.
  """)
}
```

Is identical to the standard quoted string:

```graphql example
mutation {
  sendEmail(message: "Hello,\n  World!\n\nYours,\n  GraphQL.")
}
```

Since block string values strip leading and trailing empty lines, there is no
single canonical printed block string for a given value. Because block strings
typically represent freeform text, it is considered easier to read if they begin
and end with an empty line.

```graphql example
"""
This starts with and ends with an empty line,
which makes it easier to read.
"""
```

```graphql counter-example
"""This does not start with or end with any empty lines,
which makes it a little harder to read."""
```

Note: If non-printable ASCII characters are needed in a string value, a standard
quoted string with appropriate escape sequences must be used instead of a block
string.

**Static Semantics**

:: A {StringValue} describes a _Unicode text_ value, which is a sequence of
_Unicode scalar value_.

These semantics describe how to apply the {StringValue} grammar to a source text
to evaluate a _Unicode text_. Errors encountered during this evaluation are
considered a failure to apply the {StringValue} grammar to a source and must
result in a parsing error.

StringValue :: `""`

- Return an empty sequence.

StringValue :: `"` StringCharacter+ `"`

- Return the _Unicode text_ by concatenating the evaluation of all
  {StringCharacter}.

StringCharacter :: SourceCharacter but not `"` or `\` or LineTerminator

- Return the _Unicode scalar value_ {SourceCharacter}.

StringCharacter :: `\u` EscapedUnicode

- Let {value} be the hexadecimal value represented by the sequence of {HexDigit}
  within {EscapedUnicode}.
- Assert {value} is a within the _Unicode scalar value_ range (>= 0x0000 and <=
  0xD7FF or >= 0xE000 and <= 0x10FFFF).
- Return the _Unicode scalar value_ {value}.

StringCharacter :: `\u` HexDigit HexDigit HexDigit HexDigit `\u` HexDigit
HexDigit HexDigit HexDigit

- Let {leadingValue} be the hexadecimal value represented by the first sequence
  of {HexDigit}.
- Let {trailingValue} be the hexadecimal value represented by the second
  sequence of {HexDigit}.
- If {leadingValue} is >= 0xD800 and <= 0xDBFF (a _Leading Surrogate_):
  - Assert {trailingValue} is >= 0xDC00 and <= 0xDFFF (a _Trailing Surrogate_).
  - Return ({leadingValue} - 0xD800) × 0x400 + ({trailingValue} - 0xDC00) +
    0x10000.
- Otherwise:
  - Assert {leadingValue} is within the _Unicode scalar value_ range.
  - Assert {trailingValue} is within the _Unicode scalar value_ range.
  - Return the sequence of the _Unicode scalar value_ {leadingValue} followed by
    the _Unicode scalar value_ {trailingValue}.

Note: If both escape sequences encode a _Unicode scalar value_, then this
semantic is identical to applying the prior semantic on each fixed-width escape
sequence. A variable-width escape sequence must only encode a _Unicode scalar
value_.

StringCharacter :: `\` EscapedCharacter

- Return the _Unicode scalar value_ represented by {EscapedCharacter} according
  to the table below.

| Escaped Character | Scalar Value | Character Name               |
| ----------------- | ------------ | ---------------------------- |
| {`"`}             | U+0022       | double quote                 |
| {`\`}             | U+005C       | reverse solidus (back slash) |
| {`/`}             | U+002F       | solidus (forward slash)      |
| {`b`}             | U+0008       | backspace                    |
| {`f`}             | U+000C       | form feed                    |
| {`n`}             | U+000A       | line feed (new line)         |
| {`r`}             | U+000D       | carriage return              |
| {`t`}             | U+0009       | horizontal tab               |

StringValue :: BlockString

- Return the _Unicode text_ by evaluating the {BlockString}.

BlockString :: `"""` BlockStringCharacter\* `"""`

- Let {rawValue} be the _Unicode text_ by concatenating the evaluation of all
  {BlockStringCharacter} (which may be an empty sequence).
- Return the result of {BlockStringValue(rawValue)}.

BlockStringCharacter :: SourceCharacter but not `"""` or `\"""`

- Return the _Unicode scalar value_ {SourceCharacter}.

BlockStringCharacter :: `\"""`

- Return the character sequence `"""`.

BlockStringValue(rawValue):

- Let {lines} be the result of splitting {rawValue} by {LineTerminator}.
- Let {commonIndent} be {null}.
- For each {line} in {lines}:
  - If {line} is the first item in {lines}, continue to the next {line}.
  - Let {length} be the number of characters in {line}.
  - Let {indent} be the number of leading consecutive {WhiteSpace} characters in
    {line}.
  - If {indent} is less than {length}:
    - If {commonIndent} is {null} or {indent} is less than {commonIndent}:
      - Let {commonIndent} be {indent}.
- If {commonIndent} is not {null}:
  - For each {line} in {lines}:
    - If {line} is the first item in {lines}, continue to the next line.
    - Remove {commonIndent} characters from the beginning of {line}.
- While the first item {line} in {lines} contains only {WhiteSpace}:
  - Remove the first item from {lines}.
- While the last item {line} in {lines} contains only {WhiteSpace}:
  - Remove the last item from {lines}.
- Let {formatted} be the empty character sequence.
- For each {line} in {lines}:
  - If {line} is the first item in {lines}:
    - Append {formatted} with {line}.
  - Otherwise:
    - Append {formatted} with a line feed character (U+000A).
    - Append {formatted} with {line}.
- Return {formatted}.

### Null Value

NullValue : `null`

Null values are represented as the keyword {null}.

GraphQL has two semantically different ways to represent the lack of a value:

- Explicitly providing the literal value: {null}.
- Implicitly not providing a value at all.

For example, these two field calls are similar, but are not identical:

```graphql example
{
  field(arg: null)
  field
}
```

The first has explicitly provided {null} to the argument "arg", while the second
has implicitly not provided a value to the argument "arg". These two forms may
be interpreted differently. For example, a mutation representing deleting a
field vs not altering a field, respectively. Neither form may be used for an
input expecting a Non-Null type.

Note: The same two methods of representing the lack of a value are possible via
variables by either providing the variable value as {null} or not providing a
variable value at all.

### Enum Value

EnumValue : Name but not `true`, `false` or `null`

Enum values are represented as unquoted names (ex. `MOBILE_WEB`). It is
recommended that Enum values be "all caps". Enum values are only used in
contexts where the precise enumeration type is known. Therefore it's not
necessary to supply an enumeration type name in the literal.

### List Value

ListValue[Const] :

- [ ]
- [ Value[?Const]+ ]

Lists are ordered sequences of values wrapped in square-brackets `[ ]`. The
values of a List literal may be any value literal or variable (ex. `[1, 2, 3]`).

Commas are optional throughout GraphQL so trailing commas are allowed and
repeated commas do not represent missing values.

**Semantics**

ListValue : [ ]

- Return a new empty list value.

ListValue : [ Value+ ]

- Let {inputList} be a new empty list value.
- For each {Value+}:
  - Let {value} be the result of evaluating {Value}.
  - Append {value} to {inputList}.
- Return {inputList}.

### Input Object Values

ObjectValue[Const] :

- { }
- { ObjectField[?Const]+ }

ObjectField[Const] : Name : Value[?Const]

Input object literal values are unordered lists of keyed input values wrapped in
curly-braces `{ }`. The values of an object literal may be any input value
literal or variable (ex. `{ name: "Hello world", score: 1.0 }`). We refer to
literal representation of input objects as "object literals."

**Input Object Fields Are Unordered**

Input object fields may be provided in any syntactic order and maintain
identical semantic meaning.

These two operations are semantically identical:

```graphql example
{
  nearestThing(location: { lon: 12.43, lat: -53.211 })
}
```

```graphql example
{
  nearestThing(location: { lat: -53.211, lon: 12.43 })
}
```

**Semantics**

ObjectValue : { }

- Return a new input object value with no fields.

ObjectValue : { ObjectField+ }

- Let {inputObject} be a new input object value with no fields.
- For each {field} in {ObjectField+}:
  - Let {name} be {Name} in {field}.
  - Let {value} be the result of evaluating {Value} in {field}.
  - Add a field to {inputObject} of name {name} containing value {value}.
- Return {inputObject}.

## Variables

Variable : $ Name

VariablesDefinition : ( VariableDefinition+ )

VariableDefinition : Variable : Type DefaultValue? Directives[Const]?

DefaultValue : = Value[Const]

A GraphQL operation can be parameterized with variables, maximizing reuse, and
avoiding costly string building in clients at runtime.

If not defined as constant (for example, in {DefaultValue}), a {Variable} can be
supplied for an input value.

Variables must be defined at the top of an operation and are in scope throughout
the execution of that operation. Values for those variables are provided to a
GraphQL service as part of a request so they may be substituted in during
execution.

In this example, we want to fetch a profile picture size based on the size of a
particular device:

```graphql example
query getZuckProfile($devicePicSize: Int) {
  user(id: 4) {
    id
    name
    profilePic(size: $devicePicSize)
  }
}
```

If providing JSON for the variables' values, we could request a `profilePic` of
size `60`:

```json example
{
  "devicePicSize": 60
}
```

**Variable Use Within Fragments**

Variables can be used within fragments. Variables have global scope with a given
operation, so a variable used within a fragment must be declared in any
top-level operation that transitively consumes that fragment. If a variable is
referenced in a fragment and is included by an operation that does not define
that variable, that operation is invalid (see
[All Variable Uses Defined](#sec-All-Variable-Uses-Defined)).

## Type References

Type :

- NamedType
- ListType
- NonNullType

NamedType : Name

ListType : [ Type ]

NonNullType :

- NamedType !
- ListType !

GraphQL describes the types of data expected by arguments and variables. Input
types may be lists of another input type, or a non-null variant of any other
input type.

**Semantics**

Type : Name

- Let {name} be the string value of {Name}.
- Let {type} be the type defined in the Schema named {name}.
- {type} must exist.
- Return {type}.

Type : [ Type ]

- Let {itemType} be the result of evaluating {Type}.
- Let {type} be a List type where {itemType} is the contained type.
- Return {type}.

Type : Type !

- Let {nullableType} be the result of evaluating {Type}.
- Let {type} be a Non-Null type where {nullableType} is the contained type.
- Return {type}.

## Directives

Directives[Const] : Directive[?Const]+

Directive[Const] : @ Name Arguments[?Const]?

Directives provide a way to describe alternate runtime execution and type
validation behavior in a GraphQL document.

In some cases, you need to provide options to alter GraphQL's execution behavior
in ways field arguments will not suffice, such as conditionally including or
skipping a field. Directives provide this by describing additional information
to the executor.

Directives have a name along with a list of arguments which may accept values of
any input type.

Directives can be used to describe additional information for types, fields,
fragments and operations.

As future versions of GraphQL adopt new configurable execution capabilities,
they may be exposed via directives. GraphQL services and tools may also provide
any additional _custom directive_ beyond those described here.

**Directive Order Is Significant**

Directives may be provided in a specific syntactic order which may have semantic
interpretation.

These two type definitions may have different semantic meaning:

```graphql example
type Person
  @addExternalFields(source: "profiles")
  @excludeField(name: "photo") {
  name: String
}
```

```graphql example
type Person
  @excludeField(name: "photo")
  @addExternalFields(source: "profiles") {
  name: String
}
```<|MERGE_RESOLUTION|>--- conflicted
+++ resolved
@@ -466,15 +466,9 @@
 
 Alias : Name :
 
-<<<<<<< HEAD
-:: A _response key_ is the key in the response object which correlates with a
-field's result. By default the response key will use the field's name; however,
-you can define a different response key by specifying an alias.
-=======
 :: A _response name_ is the key in the response object which correlates with a
 field's result. By default the response name will use the field's name; however,
 you can define a different response name by specifying an alias.
->>>>>>> 1f690d48
 
 In this example, we can fetch two profile pictures of different sizes and ensure
 the resulting response object will not have duplicate keys:
