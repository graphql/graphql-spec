# Response

When a GraphQL service receives a _request_, it must return a well-formed
response. The service's response describes the result of executing the requested
operation if successful, and describes any errors raised during the request.

A response may contain both a partial response as well as a list of errors in
the case that any _field error_ was raised on a field and was replaced with
{null}.

## Response Format

A response to a GraphQL request must be a map.

If the request raised any errors, the response map must contain an entry with
key `errors`. The value of this entry is described in the "Errors" section. If
the request completed without raising any errors, this entry must not be
present.

If the request included execution, the response map must contain an entry with
key `data`. The value of this entry is described in the "Data" section. If the
request failed before execution, due to a syntax error, missing information, or
validation error, this entry must not be present.

The response map may also contain an entry with key `extensions`. This entry, if
set, must have a map as its value. This entry is reserved for implementors to
extend the protocol however they see fit, and hence there are no additional
restrictions on its contents.

To ensure future changes to the protocol do not break existing services and
clients, the top level response map must not contain any entries other than the
three described above.

Note: When `errors` is present in the response, it may be helpful for it to
appear first when serialized to make it more clear when errors are present in a
response during debugging.

### Data

The `data` entry in the response will be the result of the execution of the
requested operation. If the operation was a query, this output will be an object
of the query root operation type; if the operation was a mutation, this output
will be an object of the mutation root operation type.

If an error was raised before execution begins, the `data` entry should not be
present in the result.

If an error was raised during the execution that prevented a valid response, the
`data` entry in the response should be `null`.

### Errors

The `errors` entry in the response is a non-empty list of errors raised during
the _request_, where each error is a map of data described by the error result
format below.

If present, the `errors` entry in the response must contain at least one error.
If no errors were raised during the request, the `errors` entry must not be
present in the result.

If the `data` entry in the response is not present, the `errors` entry must be
present. It must contain at least one _request error_ indicating why no data was
able to be returned.

If the `data` entry in the response is present (including if it is the value
{null}), the `errors` entry must be present if and only if one or more _field
error_ was raised during execution.

**Request Errors**

<<<<<<< HEAD
Request errors are raised before execution begins. This may occur due to a parse
grammar or validation error in the request document, an inability to determine
which operation to execute, or invalid input values for variables.
=======
:: A _request error_ is an error raised during a _request_ which results in no
response data. Typically raised before execution begins, a request error may
occur due to a parse grammar or validation error in the _Document_, an inability
to determine which operation to execute, or invalid input values for variables.
>>>>>>> 3885a64f

A request error is typically the fault of the requesting client.

If a request error is raised, the `data` entry in the response must not be
present, the `errors` entry must include the error, and request execution should
be halted.

**Field Errors**

:: A _field error_ is an error raised during the execution of a particular field
which results in partial response data. This may occur due to an internal error
during value resolution or failure to coerce the resulting value.

A field error is typically the fault of a GraphQL service.

If a field error is raised, execution attempts to continue and a partial result
is produced (see [Handling Field Errors](#sec-Handling-Field-Errors)). The
`data` entry in the response must be present. The `errors` entry should include
this error.

**Error Result Format**

Every error must contain an entry with the key `message` with a string
description of the error intended for the developer as a guide to understand and
correct the error.

If an error can be associated to a particular point in the requested GraphQL
document, it should contain an entry with the key `locations` with a list of
locations, where each location is a map with the keys `line` and `column`, both
positive numbers starting from `1` which describe the beginning of an associated
syntax element.

If an error can be associated to a particular field in the GraphQL result, it
must contain an entry with the key `path` that details the path of the response
field which experienced the error. This allows clients to identify whether a
`null` result is intentional or caused by a runtime error.

This field should be a list of path segments starting at the root of the
response and ending with the field associated with the error. Path segments that
represent fields should be strings, and path segments that represent list
indices should be 0-indexed integers. If the error happens in an aliased field,
the path to the error should use the aliased name, since it represents a path in
the response, not in the request.

For example, if fetching one of the friends' names fails in the following
operation:

```graphql example
{
  hero(episode: $episode) {
    name
    heroFriends: friends {
      id
      name
    }
  }
}
```

The response might look like:

```json example
{
  "errors": [
    {
      "message": "Name for character with ID 1002 could not be fetched.",
      "locations": [{ "line": 6, "column": 7 }],
      "path": ["hero", "heroFriends", 1, "name"]
    }
  ],
  "data": {
    "hero": {
      "name": "R2-D2",
      "heroFriends": [
        {
          "id": "1000",
          "name": "Luke Skywalker"
        },
        {
          "id": "1002",
          "name": null
        },
        {
          "id": "1003",
          "name": "Leia Organa"
        }
      ]
    }
  }
}
```

If the field which experienced an error was declared as `Non-Null`, the `null`
result will bubble up to the next nullable field. In that case, the `path` for
the error should include the full path to the result field where the error was
raised, even if that field is not present in the response.

For example, if the `name` field from above had declared a `Non-Null` return
type in the schema, the result would look different but the error reported would
be the same:

```json example
{
  "errors": [
    {
      "message": "Name for character with ID 1002 could not be fetched.",
      "locations": [{ "line": 6, "column": 7 }],
      "path": ["hero", "heroFriends", 1, "name"]
    }
  ],
  "data": {
    "hero": {
      "name": "R2-D2",
      "heroFriends": [
        {
          "id": "1000",
          "name": "Luke Skywalker"
        },
        null,
        {
          "id": "1003",
          "name": "Leia Organa"
        }
      ]
    }
  }
}
```

GraphQL services may provide an additional entry to errors with key
`extensions`. This entry, if set, must have a map as its value. This entry is
reserved for implementors to add additional information to errors however they
see fit, and there are no additional restrictions on its contents.

```json example
{
  "errors": [
    {
      "message": "Name for character with ID 1002 could not be fetched.",
      "locations": [{ "line": 6, "column": 7 }],
      "path": ["hero", "heroFriends", 1, "name"],
      "extensions": {
        "code": "CAN_NOT_FETCH_BY_ID",
        "timestamp": "Fri Feb 9 14:33:09 UTC 2018"
      }
    }
  ]
}
```

GraphQL services should not provide any additional entries to the error format
since they could conflict with additional entries that may be added in future
versions of this specification.

Note: Previous versions of this spec did not describe the `extensions` entry for
error formatting. While non-specified entries are not violations, they are still
discouraged.

```json counter-example
{
  "errors": [
    {
      "message": "Name for character with ID 1002 could not be fetched.",
      "locations": [{ "line": 6, "column": 7 }],
      "path": ["hero", "heroFriends", 1, "name"],
      "code": "CAN_NOT_FETCH_BY_ID",
      "timestamp": "Fri Feb 9 14:33:09 UTC 2018"
    }
  ]
}
```

## Serialization Format

GraphQL does not require a specific serialization format. However, clients
should use a serialization format that supports the major primitives in the
GraphQL response. In particular, the serialization format must at least support
representations of the following four primitives:

- Map
- List
- String
- Null

A serialization format should also support the following primitives, each
representing one of the common GraphQL scalar types, however a string or simpler
primitive may be used as a substitute if any are not directly supported:

- Boolean
- Int
- Float
- Enum Value

This is not meant to be an exhaustive list of what a serialization format may
encode. For example custom scalars representing a Date, Time, URI, or number
with a different precision may be represented in whichever relevant format a
given serialization format may support.

### JSON Serialization

JSON is the most common serialization format for GraphQL. Though as mentioned
above, GraphQL does not require a specific serialization format.

When using JSON as a serialization of GraphQL responses, the following JSON
values should be used to encode the related GraphQL values:

| GraphQL Value | JSON Value        |
| ------------- | ----------------- |
| Map           | Object            |
| List          | Array             |
| Null          | {null}            |
| String        | String            |
| Boolean       | {true} or {false} |
| Int           | Number            |
| Float         | Number            |
| Enum Value    | String            |

Note: For consistency and ease of notation, examples of responses are given in
JSON format throughout this document.

### Serialized Map Ordering

Since the result of evaluating a selection set is ordered, the serialized Map of
results should preserve this order by writing the map entries in the same order
as those fields were requested as defined by selection set execution. Producing
a serialized response where fields are represented in the same order in which
they appear in the request improves human readability during debugging and
enables more efficient parsing of responses if the order of properties can be
anticipated.

Serialization formats which represent an ordered map should preserve the order
of requested fields as defined by {CollectFields()} in the Execution section.
Serialization formats which only represent unordered maps but where order is
still implicit in the serialization's textual order (such as JSON) should
preserve the order of requested fields textually.

For example, if the request was `{ name, age }`, a GraphQL service responding in
JSON should respond with `{ "name": "Mark", "age": 30 }` and should not respond
with `{ "age": 30, "name": "Mark" }`.

While JSON Objects are specified as an
[unordered collection of key-value pairs](https://tools.ietf.org/html/rfc7159#section-4)
the pairs are represented in an ordered manner. In other words, while the JSON
strings `{ "name": "Mark", "age": 30 }` and `{ "age": 30, "name": "Mark" }`
encode the same value, they also have observably different property orderings.

Note: This does not violate the JSON spec, as clients may still interpret
objects in the response as unordered Maps and arrive at a valid value.<|MERGE_RESOLUTION|>--- conflicted
+++ resolved
@@ -68,16 +68,10 @@
 
 **Request Errors**
 
-<<<<<<< HEAD
-Request errors are raised before execution begins. This may occur due to a parse
-grammar or validation error in the request document, an inability to determine
-which operation to execute, or invalid input values for variables.
-=======
 :: A _request error_ is an error raised during a _request_ which results in no
 response data. Typically raised before execution begins, a request error may
 occur due to a parse grammar or validation error in the _Document_, an inability
 to determine which operation to execute, or invalid input values for variables.
->>>>>>> 3885a64f
 
 A request error is typically the fault of the requesting client.
 
